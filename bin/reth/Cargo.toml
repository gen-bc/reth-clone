--- conflicted
+++ resolved
@@ -160,11 +160,8 @@
     "reth-blockchain-tree/optimism",
     "dep:reth-node-optimism",
     "reth-node-core/optimism",
-<<<<<<< HEAD
     "reth-evm-compiler?/optimism",
-=======
     "reth-rpc-eth-types/optimism",
->>>>>>> 5b2cd27a
 ]
 
 # no-op feature flag for switching between the `optimism` and default functionality in CI matrices
