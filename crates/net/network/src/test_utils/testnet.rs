//! A network implementation for testing purposes.

use crate::{
    builder::ETH_REQUEST_CHANNEL_CAPACITY,
    error::NetworkError,
    eth_requests::EthRequestHandler,
    peers::PeersHandle,
    protocol::IntoRlpxSubProtocol,
    transactions::{TransactionsHandle, TransactionsManager, TransactionsManagerConfig},
    NetworkConfig, NetworkConfigBuilder, NetworkEvent, NetworkEvents, NetworkHandle,
    NetworkManager,
};
use futures::{FutureExt, StreamExt};
use pin_project::pin_project;
use reth_eth_wire::{protocol::Protocol, DisconnectReason, HelloMessageWithProtocols};
use reth_network_api::{NetworkInfo, Peers};
use reth_network_types::PeerId;
use reth_primitives::MAINNET;
use reth_provider::{
    test_utils::NoopProvider, BlockReader, BlockReaderIdExt, HeaderProvider, StateProviderFactory,
};
use reth_tasks::TokioTaskExecutor;
use reth_tokio_util::EventStream;
use reth_transaction_pool::{
    blobstore::InMemoryBlobStore,
    test_utils::{TestPool, TestPoolBuilder},
    EthTransactionPool, TransactionPool, TransactionValidationTaskExecutor,
};
use secp256k1::SecretKey;
use std::{
    fmt,
    future::Future,
    net::{Ipv4Addr, SocketAddr, SocketAddrV4},
    pin::Pin,
    task::{Context, Poll},
};
use tokio::{
    sync::{
        mpsc::{channel, unbounded_channel},
        oneshot,
    },
    task::JoinHandle,
};

/// A test network consisting of multiple peers.
pub struct Testnet<C, Pool> {
    /// All running peers in the network.
    peers: Vec<Peer<C, Pool>>,
}

// === impl Testnet ===

impl<C> Testnet<C, TestPool>
where
    C: BlockReader + HeaderProvider + Clone,
{
    /// Same as [`Self::try_create_with`] but panics on error
    pub async fn create_with(num_peers: usize, provider: C) -> Self {
        Self::try_create_with(num_peers, provider).await.unwrap()
    }

    /// Creates a new [`Testnet`] with the given number of peers and the provider.
    pub async fn try_create_with(num_peers: usize, provider: C) -> Result<Self, NetworkError> {
        let mut this = Self { peers: Vec::with_capacity(num_peers) };
        for _ in 0..num_peers {
            let config = PeerConfig::new(provider.clone());
            this.add_peer_with_config(config).await?;
        }
        Ok(this)
    }

    /// Extend the list of peers with new peers that are configured with each of the given
    /// [`PeerConfig`]s.
    pub async fn extend_peer_with_config(
        &mut self,
        configs: impl IntoIterator<Item = PeerConfig<C>>,
    ) -> Result<(), NetworkError> {
        let peers = configs.into_iter().map(|c| c.launch()).collect::<Vec<_>>();
        let peers = futures::future::join_all(peers).await;
        for peer in peers {
            self.peers.push(peer?);
        }
        Ok(())
    }
}

impl<C, Pool> Testnet<C, Pool>
where
    C: BlockReader + HeaderProvider + Clone,
    Pool: TransactionPool,
{
    /// Return a mutable slice of all peers.
    pub fn peers_mut(&mut self) -> &mut [Peer<C, Pool>] {
        &mut self.peers
    }

    /// Return a slice of all peers.
    pub fn peers(&self) -> &[Peer<C, Pool>] {
        &self.peers
    }

    /// Remove a peer from the [`Testnet`] and return it.
    ///
    /// # Panics
    /// If the index is out of bounds.
    pub fn remove_peer(&mut self, index: usize) -> Peer<C, Pool> {
        self.peers.remove(index)
    }

    /// Return a mutable iterator over all peers.
    pub fn peers_iter_mut(&mut self) -> impl Iterator<Item = &mut Peer<C, Pool>> + '_ {
        self.peers.iter_mut()
    }

    /// Return an iterator over all peers.
    pub fn peers_iter(&self) -> impl Iterator<Item = &Peer<C, Pool>> + '_ {
        self.peers.iter()
    }

    /// Add a peer to the [`Testnet`] with the given [`PeerConfig`].
    pub async fn add_peer_with_config(
        &mut self,
        config: PeerConfig<C>,
    ) -> Result<(), NetworkError> {
        let PeerConfig { config, client, secret_key } = config;

        let network = NetworkManager::new(config).await?;
        let peer = Peer {
            network,
            client,
            secret_key,
            request_handler: None,
            transactions_manager: None,
            pool: None,
        };
        self.peers.push(peer);
        Ok(())
    }

    /// Returns all handles to the networks
    pub fn handles(&self) -> impl Iterator<Item = NetworkHandle> + '_ {
        self.peers.iter().map(|p| p.handle())
    }

    /// Maps the pool of each peer with the given closure
    pub fn map_pool<F, P>(self, f: F) -> Testnet<C, P>
    where
        F: Fn(Peer<C, Pool>) -> Peer<C, P>,
        P: TransactionPool,
    {
        Testnet { peers: self.peers.into_iter().map(f).collect() }
    }

    /// Apply a closure on each peer
    pub fn for_each<F>(&self, f: F)
    where
        F: Fn(&Peer<C, Pool>),
    {
        self.peers.iter().for_each(f)
    }

    /// Apply a closure on each peer
    pub fn for_each_mut<F>(&mut self, f: F)
    where
        F: FnMut(&mut Peer<C, Pool>),
    {
        self.peers.iter_mut().for_each(f)
    }
}

impl<C, Pool> Testnet<C, Pool>
where
    C: StateProviderFactory + BlockReaderIdExt + HeaderProvider + Clone + 'static,
    Pool: TransactionPool,
{
    /// Installs an eth pool on each peer
    pub fn with_eth_pool(self) -> Testnet<C, EthTransactionPool<C, InMemoryBlobStore>> {
        self.map_pool(|peer| {
            let blob_store = InMemoryBlobStore::default();
            let pool = TransactionValidationTaskExecutor::eth(
                peer.client.clone(),
                MAINNET.clone(),
                blob_store.clone(),
                TokioTaskExecutor::default(),
            );
            peer.map_transactions_manager(EthTransactionPool::eth_pool(
                pool,
                blob_store,
                Default::default(),
            ))
        })
    }
}

impl<C, Pool> Testnet<C, Pool>
where
    C: BlockReader + HeaderProvider + Clone + Unpin + 'static,
    Pool: TransactionPool + Unpin + 'static,
{
    /// Spawns the testnet to a separate task
    pub fn spawn(self) -> TestnetHandle<C, Pool> {
        let (tx, rx) = oneshot::channel::<oneshot::Sender<Self>>();
        let peers = self.peers.iter().map(|peer| peer.peer_handle()).collect::<Vec<_>>();
        let mut net = self;
        let handle = tokio::task::spawn(async move {
            let mut tx = None;
            tokio::select! {
                _ = &mut net => {}
                inc = rx => {
                    tx = inc.ok();
                }
            }
            if let Some(tx) = tx {
                let _ = tx.send(net);
            }
        });

        TestnetHandle { _handle: handle, peers, terminate: tx }
    }
}

impl Testnet<NoopProvider, TestPool> {
    /// Same as [`Self::try_create`] but panics on error
    pub async fn create(num_peers: usize) -> Self {
        Self::try_create(num_peers).await.unwrap()
    }

    /// Creates a new [`Testnet`] with the given number of peers
    pub async fn try_create(num_peers: usize) -> Result<Self, NetworkError> {
        let mut this = Self::default();

        this.extend_peer_with_config((0..num_peers).map(|_| Default::default())).await?;
        Ok(this)
    }

    /// Add a peer to the [`Testnet`]
    pub async fn add_peer(&mut self) -> Result<(), NetworkError> {
        self.add_peer_with_config(Default::default()).await
    }
}

impl<C, Pool> Default for Testnet<C, Pool> {
    fn default() -> Self {
        Self { peers: Vec::new() }
    }
}

impl<C, Pool> fmt::Debug for Testnet<C, Pool> {
    fn fmt(&self, f: &mut fmt::Formatter<'_>) -> fmt::Result {
        f.debug_struct("Testnet {{}}").finish_non_exhaustive()
    }
}

impl<C, Pool> Future for Testnet<C, Pool>
where
    C: BlockReader + HeaderProvider + Unpin,
    Pool: TransactionPool + Unpin + 'static,
{
    type Output = ();

    fn poll(self: Pin<&mut Self>, cx: &mut Context<'_>) -> Poll<Self::Output> {
        let this = self.get_mut();
        for peer in this.peers.iter_mut() {
            let _ = peer.poll_unpin(cx);
        }
        Poll::Pending
    }
}

/// A handle to a [`Testnet`] that can be shared.
#[derive(Debug)]
pub struct TestnetHandle<C, Pool> {
    _handle: JoinHandle<()>,
    peers: Vec<PeerHandle<Pool>>,
    terminate: oneshot::Sender<oneshot::Sender<Testnet<C, Pool>>>,
}

// === impl TestnetHandle ===

impl<C, Pool> TestnetHandle<C, Pool> {
    /// Terminates the task and returns the [`Testnet`] back.
    pub async fn terminate(self) -> Testnet<C, Pool> {
        let (tx, rx) = oneshot::channel();
        self.terminate.send(tx).unwrap();
        rx.await.unwrap()
    }

    /// Returns the [`PeerHandle`]s of this [`Testnet`].
    pub fn peers(&self) -> &[PeerHandle<Pool>] {
        &self.peers
    }

    /// Connects all peers with each other.
    ///
    /// This establishes sessions concurrently between all peers.
    ///
    /// Returns once all sessions are established.
    pub async fn connect_peers(&self) {
        if self.peers.len() < 2 {
            return
        }

        // add an event stream for _each_ peer
        let streams =
            self.peers.iter().map(|handle| NetworkEventStream::new(handle.event_listener()));

        // add all peers to each other
        for (idx, handle) in self.peers.iter().enumerate().take(self.peers.len() - 1) {
            for idx in (idx + 1)..self.peers.len() {
                let neighbour = &self.peers[idx];
                handle.network.add_peer(*neighbour.peer_id(), neighbour.local_addr());
            }
        }

        // await all sessions to be established
        let num_sessions_per_peer = self.peers.len() - 1;
        let fut = streams.into_iter().map(|mut stream| async move {
            stream.take_session_established(num_sessions_per_peer).await
        });

        futures::future::join_all(fut).await;
    }
}

/// A peer in the [`Testnet`].
#[pin_project]
#[derive(Debug)]
pub struct Peer<C, Pool = TestPool> {
    #[pin]
    network: NetworkManager<C>,
    #[pin]
    request_handler: Option<EthRequestHandler<C>>,
    #[pin]
    transactions_manager: Option<TransactionsManager<Pool>>,
    pool: Option<Pool>,
    client: C,
    secret_key: SecretKey,
}

// === impl Peer ===

impl<C, Pool> Peer<C, Pool>
where
    C: BlockReader + HeaderProvider + Clone,
    Pool: TransactionPool,
{
    /// Returns the number of connected peers.
    pub fn num_peers(&self) -> usize {
        self.network.num_connected_peers()
    }

    /// Adds an additional protocol handler to the peer.
    pub fn add_rlpx_sub_protocol(&mut self, protocol: impl IntoRlpxSubProtocol) {
        self.network.add_rlpx_sub_protocol(protocol);
    }

    /// Returns a handle to the peer's network.
    pub fn peer_handle(&self) -> PeerHandle<Pool> {
        PeerHandle {
            network: self.network.handle().clone(),
            pool: self.pool.clone(),
            transactions: self.transactions_manager.as_ref().map(|mgr| mgr.handle()),
        }
    }

    /// The address that listens for incoming connections.
    pub const fn local_addr(&self) -> SocketAddr {
        self.network.local_addr()
    }

    /// The [PeerId] of this peer.
    pub fn peer_id(&self) -> PeerId {
        *self.network.peer_id()
    }

    /// Returns mutable access to the network.
    pub fn network_mut(&mut self) -> &mut NetworkManager<C> {
        &mut self.network
    }

    /// Returns the [`NetworkHandle`] of this peer.
    pub fn handle(&self) -> NetworkHandle {
        self.network.handle().clone()
    }

    /// Returns the [`TestPool`] of this peer.
    pub const fn pool(&self) -> Option<&Pool> {
        self.pool.as_ref()
    }

    /// Set a new request handler that's connected to the peer's network
    pub fn install_request_handler(&mut self) {
        let (tx, rx) = channel(ETH_REQUEST_CHANNEL_CAPACITY);
        self.network.set_eth_request_handler(tx);
        let peers = self.network.peers_handle();
        let request_handler = EthRequestHandler::new(self.client.clone(), peers, rx);
        self.request_handler = Some(request_handler);
    }

    /// Set a new transactions manager that's connected to the peer's network
    pub fn install_transactions_manager(&mut self, pool: Pool) {
        let (tx, rx) = unbounded_channel();
        self.network.set_transactions(tx);
        let transactions_manager = TransactionsManager::new(
            self.handle(),
            pool.clone(),
            rx,
            TransactionsManagerConfig::default(),
        );
        self.transactions_manager = Some(transactions_manager);
        self.pool = Some(pool);
    }

    /// Set a new transactions manager that's connected to the peer's network
    pub fn map_transactions_manager<P>(self, pool: P) -> Peer<C, P>
    where
        P: TransactionPool,
    {
        let Self { mut network, request_handler, client, secret_key, .. } = self;
        let (tx, rx) = unbounded_channel();
        network.set_transactions(tx);
        let transactions_manager = TransactionsManager::new(
            network.handle().clone(),
            pool.clone(),
            rx,
            TransactionsManagerConfig::default(),
        );
        Peer {
            network,
            request_handler,
            transactions_manager: Some(transactions_manager),
            pool: Some(pool),
            client,
            secret_key,
        }
    }
}

impl<C> Peer<C>
where
    C: BlockReader + HeaderProvider + Clone,
{
    /// Installs a new [TestPool]
    pub fn install_test_pool(&mut self) {
        self.install_transactions_manager(TestPoolBuilder::default().into())
    }
}

impl<C, Pool> Future for Peer<C, Pool>
where
    C: BlockReader + HeaderProvider + Unpin,
    Pool: TransactionPool + Unpin + 'static,
{
    type Output = ();

    fn poll(self: Pin<&mut Self>, cx: &mut Context<'_>) -> Poll<Self::Output> {
        let this = self.project();

        if let Some(request) = this.request_handler.as_pin_mut() {
            let _ = request.poll(cx);
        }

        if let Some(tx_manager) = this.transactions_manager.as_pin_mut() {
            let _ = tx_manager.poll(cx);
        }

        this.network.poll(cx)
    }
}

/// A helper config for setting up the reth networking stack.
#[derive(Debug)]
pub struct PeerConfig<C = NoopProvider> {
    config: NetworkConfig<C>,
    client: C,
    secret_key: SecretKey,
}

/// A handle to a peer in the [`Testnet`].
#[derive(Debug)]
pub struct PeerHandle<Pool> {
    network: NetworkHandle,
    transactions: Option<TransactionsHandle>,
    pool: Option<Pool>,
}

// === impl PeerHandle ===

impl<Pool> PeerHandle<Pool> {
    /// Returns the [`PeerId`] used in the network.
    pub fn peer_id(&self) -> &PeerId {
        self.network.peer_id()
    }

    /// Returns the [`PeersHandle`] from the network.
    pub fn peer_handle(&self) -> &PeersHandle {
        self.network.peers_handle()
    }

    /// Returns the local socket as configured for the network.
    pub fn local_addr(&self) -> SocketAddr {
        self.network.local_addr()
    }

    /// Creates a new [`NetworkEvent`] listener channel.
    pub fn event_listener(&self) -> EventStream<NetworkEvent> {
        self.network.event_listener()
    }

    /// Returns the [`TransactionsHandle`] of this peer.
    pub const fn transactions(&self) -> Option<&TransactionsHandle> {
        self.transactions.as_ref()
    }

    /// Returns the [`TestPool`] of this peer.
    pub const fn pool(&self) -> Option<&Pool> {
        self.pool.as_ref()
    }

    /// Returns the [`NetworkHandle`] of this peer.
    pub const fn network(&self) -> &NetworkHandle {
        &self.network
    }
}

// === impl PeerConfig ===

impl<C> PeerConfig<C>
where
    C: BlockReader + HeaderProvider + Clone,
{
    /// Launches the network and returns the [Peer] that manages it
    pub async fn launch(self) -> Result<Peer<C>, NetworkError> {
        let Self { config, client, secret_key } = self;
        let network = NetworkManager::new(config).await?;
        let peer = Peer {
            network,
            client,
            secret_key,
            request_handler: None,
            transactions_manager: None,
            pool: None,
        };
        Ok(peer)
    }

    /// Initialize the network with a random secret key, allowing the devp2p and discovery to bind
    /// to any available IP and port.
    pub fn new(client: C) -> Self {
        let secret_key = SecretKey::new(&mut rand::thread_rng());
        let config = Self::network_config_builder(secret_key).build(client.clone());
        Self { config, client, secret_key }
    }

    /// Initialize the network with a given secret key, allowing devp2p and discovery to bind any
    /// available IP and port.
    pub fn with_secret_key(client: C, secret_key: SecretKey) -> Self {
        let config = Self::network_config_builder(secret_key).build(client.clone());
        Self { config, client, secret_key }
    }

    /// Initialize the network with a given capabilities.
    pub fn with_protocols(client: C, protocols: impl IntoIterator<Item = Protocol>) -> Self {
        let secret_key = SecretKey::new(&mut rand::thread_rng());

        let builder = Self::network_config_builder(secret_key);
        let hello_message =
            HelloMessageWithProtocols::builder(builder.get_peer_id()).protocols(protocols).build();
        let config = builder.hello_message(hello_message).build(client.clone());

        Self { config, client, secret_key }
    }

    fn network_config_builder(secret_key: SecretKey) -> NetworkConfigBuilder {
        NetworkConfigBuilder::new(secret_key)
            .listener_addr(SocketAddr::V4(SocketAddrV4::new(Ipv4Addr::UNSPECIFIED, 0)))
            .discovery_addr(SocketAddr::V4(SocketAddrV4::new(Ipv4Addr::UNSPECIFIED, 0)))
            .disable_dns_discovery()
            .disable_discv4_discovery()
    }
}

impl Default for PeerConfig {
    fn default() -> Self {
        Self::new(NoopProvider::default())
    }
}

/// A helper type to await network events
///
/// This makes it easier to await established connections
#[derive(Debug)]
pub struct NetworkEventStream {
    inner: EventStream<NetworkEvent>,
}

// === impl NetworkEventStream ===

impl NetworkEventStream {
    /// Create a new [`NetworkEventStream`] from the given network event receiver stream.
<<<<<<< HEAD
    pub fn new(inner: EventStream<NetworkEvent>) -> Self {
=======
    pub const fn new(inner: EventStream<NetworkEvent>) -> Self {
>>>>>>> 105570de
        Self { inner }
    }

    /// Awaits the next event for a session to be closed
    pub async fn next_session_closed(&mut self) -> Option<(PeerId, Option<DisconnectReason>)> {
        while let Some(ev) = self.inner.next().await {
            match ev {
                NetworkEvent::SessionClosed { peer_id, reason } => return Some((peer_id, reason)),
                _ => continue,
            }
        }
        None
    }

    /// Awaits the next event for an established session
    pub async fn next_session_established(&mut self) -> Option<PeerId> {
        while let Some(ev) = self.inner.next().await {
            match ev {
                NetworkEvent::SessionEstablished { peer_id, .. } => return Some(peer_id),
                _ => continue,
            }
        }
        None
    }

    /// Awaits the next `num` events for an established session
    pub async fn take_session_established(&mut self, mut num: usize) -> Vec<PeerId> {
        if num == 0 {
            return Vec::new()
        }
        let mut peers = Vec::with_capacity(num);
        while let Some(ev) = self.inner.next().await {
            match ev {
                NetworkEvent::SessionEstablished { peer_id, .. } => {
                    peers.push(peer_id);
                    num -= 1;
                    if num == 0 {
                        return peers
                    }
                }
                _ => continue,
            }
        }
        peers
    }

    /// Ensures that the first two events are a [`NetworkEvent::PeerAdded`] and
    /// [`NetworkEvent::SessionEstablished`], returning the [`PeerId`] of the established
    /// session.
    pub async fn peer_added_and_established(&mut self) -> Option<PeerId> {
        let peer_id = match self.inner.next().await {
            Some(NetworkEvent::PeerAdded(peer_id)) => peer_id,
            _ => return None,
        };

        match self.inner.next().await {
            Some(NetworkEvent::SessionEstablished { peer_id: peer_id2, .. }) => {
                debug_assert_eq!(peer_id, peer_id2, "PeerAdded peer_id {peer_id} does not match SessionEstablished peer_id {peer_id2}");
                Some(peer_id)
            }
            _ => None,
        }
    }
}<|MERGE_RESOLUTION|>--- conflicted
+++ resolved
@@ -598,11 +598,7 @@
 
 impl NetworkEventStream {
     /// Create a new [`NetworkEventStream`] from the given network event receiver stream.
-<<<<<<< HEAD
-    pub fn new(inner: EventStream<NetworkEvent>) -> Self {
-=======
     pub const fn new(inner: EventStream<NetworkEvent>) -> Self {
->>>>>>> 105570de
         Self { inner }
     }
 
