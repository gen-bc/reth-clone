use crate::{
    engine::{
        forkchoice::{ForkchoiceStateHash, ForkchoiceStateTracker},
        message::OnForkChoiceUpdated,
        metrics::EngineMetrics,
    },
    hooks::{EngineContext, EngineHooksController},
    sync::{EngineSyncController, EngineSyncEvent},
};
use futures::{Future, StreamExt};
use reth_db::database::Database;
use reth_interfaces::{
    blockchain_tree::{
        error::{BlockchainTreeError, CanonicalError, InsertBlockError, InsertBlockErrorKind},
        BlockStatus, BlockchainTreeEngine, CanonicalOutcome, InsertPayloadOk,
    },
    consensus::ForkchoiceState,
    executor::{BlockExecutionError, BlockValidationError},
    p2p::{bodies::client::BodiesClient, headers::client::HeadersClient},
    sync::{NetworkSyncUpdater, SyncState},
    RethError, RethResult,
};
use reth_node_api::{EngineTypes, PayloadAttributes, PayloadBuilderAttributes};
use reth_payload_builder::PayloadBuilderHandle;
use reth_primitives::{
    constants::EPOCH_SLOTS, stage::StageId, BlockNumHash, BlockNumber, Head, Header, SealedBlock,
    SealedHeader, B256,
};
use reth_provider::{
    BlockIdReader, BlockReader, BlockSource, CanonChainTracker, ChainSpecProvider, ProviderError,
    StageCheckpointReader,
};
use reth_rpc_types::engine::{
    CancunPayloadFields, ExecutionPayload, PayloadStatus, PayloadStatusEnum, PayloadValidationError,
};
use reth_stages::{ControlFlow, Pipeline, PipelineError};
use reth_tasks::TaskSpawner;
use reth_tokio_util::EventListeners;
use std::{
    pin::Pin,
    sync::Arc,
    task::{Context, Poll},
    time::{Duration, Instant},
};
use tokio::sync::{
    mpsc,
    mpsc::{UnboundedReceiver, UnboundedSender},
    oneshot,
};
use tokio_stream::wrappers::UnboundedReceiverStream;
use tracing::*;

mod message;
pub use message::BeaconEngineMessage;

mod error;
pub use error::{
    BeaconConsensusEngineError, BeaconEngineResult, BeaconForkChoiceUpdateError,
    BeaconOnNewPayloadError,
};

mod invalid_headers;
use invalid_headers::InvalidHeaderCache;

mod event;
pub use event::BeaconConsensusEngineEvent;

mod handle;
pub use handle::BeaconConsensusEngineHandle;

mod forkchoice;
use crate::hooks::{EngineHookEvent, EngineHooks, PolledHook};
pub use forkchoice::ForkchoiceStatus;
use reth_interfaces::blockchain_tree::BlockValidationKind;
use reth_payload_validator::ExecutionPayloadValidator;

mod metrics;

pub(crate) mod sync;

/// Hooks for running during the main loop of
/// [consensus engine][`crate::engine::BeaconConsensusEngine`].
pub mod hooks;

#[cfg(test)]
pub mod test_utils;

/// The maximum number of invalid headers that can be tracked by the engine.
const MAX_INVALID_HEADERS: u32 = 512u32;

/// The largest gap for which the tree will be used for sync. See docs for `pipeline_run_threshold`
/// for more information.
///
/// This is the default threshold, the distance to the head that the tree will be used for sync.
/// If the distance exceeds this threshold, the pipeline will be used for sync.
pub const MIN_BLOCKS_FOR_PIPELINE_RUN: u64 = EPOCH_SLOTS;

/// The beacon consensus engine is the driver that switches between historical and live sync.
///
/// The beacon consensus engine is itself driven by messages from the Consensus Layer, which are
/// received by Engine API (JSON-RPC).
///
/// The consensus engine is idle until it receives the first
/// [BeaconEngineMessage::ForkchoiceUpdated] message from the CL which would initiate the sync. At
/// first, the consensus engine would run the [Pipeline] until the latest known block hash.
/// Afterward, it would attempt to create/restore the [`BlockchainTreeEngine`] from the blocks
/// that are currently available. In case the restoration is successful, the consensus engine would
/// run in a live sync mode, populating the [`BlockchainTreeEngine`] with new blocks as they arrive
/// via engine API and downloading any missing blocks from the network to fill potential gaps.
///
/// The consensus engine has two data input sources:
///
/// ## New Payload (`engine_newPayloadV{}`)
///
/// The engine receives new payloads from the CL. If the payload is connected to the canonical
/// chain, it will be fully validated added to a chain in the [BlockchainTreeEngine]: `VALID`
///
/// If the payload's chain is disconnected (at least 1 block is missing) then it will be buffered:
/// `SYNCING` ([BlockStatus::Disconnected]).
///
/// ## Forkchoice Update (FCU) (`engine_forkchoiceUpdatedV{}`)
///
/// This contains the latest forkchoice state and the payload attributes. The engine will attempt to
/// make a new canonical chain based on the `head_hash` of the update and trigger payload building
/// if the `payload_attrs` are present and the FCU is `VALID`.
///
/// The `head_hash` forms a chain by walking backwards from the `head_hash` towards the canonical
/// blocks of the chain.
///
/// Making a new canonical chain can result in the following relevant outcomes:
///
/// ### The chain is connected
///
/// All blocks of the `head_hash`'s chain are present in the [BlockchainTreeEngine] and are
/// committed to the canonical chain. This also includes reorgs.
///
/// ### The chain is disconnected
///
/// In this case the [BlockchainTreeEngine] doesn't know how the new chain connects to the existing
/// canonical chain. It could be a simple commit (new blocks extend the current head) or a re-org
/// that requires unwinding the canonical chain.
///
/// This further distinguishes between two variants:
///
/// #### `head_hash`'s block exists
///
/// The `head_hash`'s block was already received/downloaded, but at least one block is missing to
/// form a _connected_ chain. The engine will attempt to download the missing blocks from the
/// network by walking backwards (`parent_hash`), and then try to make the block canonical as soon
/// as the chain becomes connected.
///
/// However, it still can be the case that the chain and the FCU is `INVALID`.
///
/// #### `head_hash` block is missing
///
/// This is similar to the previous case, but the `head_hash`'s block is missing. At which point the
/// engine doesn't know where the new head will point to: new chain could be a re-org or a simple
/// commit. The engine will download the missing head first and then proceed as in the previous
/// case.
///
/// # Panics
///
/// If the future is polled more than once. Leads to undefined state.
#[must_use = "Future does nothing unless polled"]
#[allow(missing_debug_implementations)]
pub struct BeaconConsensusEngine<DB, BT, Client, EngineT>
where
    DB: Database,
    Client: HeadersClient + BodiesClient,
    BT: BlockchainTreeEngine
        + BlockReader
        + BlockIdReader
        + CanonChainTracker
        + StageCheckpointReader,
    EngineT: EngineTypes,
{
    /// Controls syncing triggered by engine updates.
    sync: EngineSyncController<DB, Client>,
    /// The type we can use to query both the database and the blockchain tree.
    blockchain: BT,
    /// Used for emitting updates about whether the engine is syncing or not.
    sync_state_updater: Box<dyn NetworkSyncUpdater>,
    /// The Engine API message receiver.
    engine_message_rx: UnboundedReceiverStream<BeaconEngineMessage<EngineT>>,
    /// A clone of the handle
    handle: BeaconConsensusEngineHandle<EngineT>,
    /// Tracks the received forkchoice state updates received by the CL.
    forkchoice_state_tracker: ForkchoiceStateTracker,
    /// The payload store.
    payload_builder: PayloadBuilderHandle<EngineT>,
    /// Validator for execution payloads
    payload_validator: ExecutionPayloadValidator,
    /// Listeners for engine events.
    listeners: EventListeners<BeaconConsensusEngineEvent>,
    /// Tracks the header of invalid payloads that were rejected by the engine because they're
    /// invalid.
    invalid_headers: InvalidHeaderCache,
    /// Consensus engine metrics.
    metrics: EngineMetrics,
    /// After downloading a block corresponding to a recent forkchoice update, the engine will
    /// check whether or not we can connect the block to the current canonical chain. If we can't,
    /// we need to download and execute the missing parents of that block.
    ///
    /// When the block can't be connected, its block number will be compared to the canonical head,
    /// resulting in a heuristic for the number of missing blocks, or the size of the gap between
    /// the new block and the canonical head.
    ///
    /// If the gap is larger than this threshold, the engine will download and execute the missing
    /// blocks using the pipeline. Otherwise, the engine, sync controller, and blockchain tree will
    /// be used to download and execute the missing blocks.
    pipeline_run_threshold: u64,
    hooks: EngineHooksController,
}

impl<DB, BT, Client, EngineT> BeaconConsensusEngine<DB, BT, Client, EngineT>
where
    DB: Database + Unpin + 'static,
    BT: BlockchainTreeEngine
        + BlockReader
        + BlockIdReader
        + CanonChainTracker
        + StageCheckpointReader
        + ChainSpecProvider
        + 'static,
    Client: HeadersClient + BodiesClient + Clone + Unpin + 'static,
    EngineT: EngineTypes + Unpin + 'static,
{
    /// Create a new instance of the [BeaconConsensusEngine].
    #[allow(clippy::too_many_arguments)]
    pub fn new(
        client: Client,
        pipeline: Pipeline<DB>,
        blockchain: BT,
        task_spawner: Box<dyn TaskSpawner>,
        sync_state_updater: Box<dyn NetworkSyncUpdater>,
        max_block: Option<BlockNumber>,
        run_pipeline_continuously: bool,
        payload_builder: PayloadBuilderHandle<EngineT>,
        target: Option<B256>,
        pipeline_run_threshold: u64,
        hooks: EngineHooks,
    ) -> RethResult<(Self, BeaconConsensusEngineHandle<EngineT>)> {
        let (to_engine, rx) = mpsc::unbounded_channel();
        Self::with_channel(
            client,
            pipeline,
            blockchain,
            task_spawner,
            sync_state_updater,
            max_block,
            run_pipeline_continuously,
            payload_builder,
            target,
            pipeline_run_threshold,
            to_engine,
            rx,
            hooks,
        )
    }

    /// Create a new instance of the [BeaconConsensusEngine] using the given channel to configure
    /// the [BeaconEngineMessage] communication channel.
    ///
    /// By default the engine is started with idle pipeline.
    /// The pipeline can be launched immediately in one of the following ways descending in
    /// priority:
    /// - Explicit [Option::Some] target block hash provided via a constructor argument.
    /// - The process was previously interrupted amidst the pipeline run. This is checked by
    ///   comparing the checkpoints of the first ([StageId::Headers]) and last ([StageId::Finish])
    ///   stages. In this case, the latest available header in the database is used as the target.
    ///
    /// Propagates any database related error.
    #[allow(clippy::too_many_arguments)]
    pub fn with_channel(
        client: Client,
        pipeline: Pipeline<DB>,
        blockchain: BT,
        task_spawner: Box<dyn TaskSpawner>,
        sync_state_updater: Box<dyn NetworkSyncUpdater>,
        max_block: Option<BlockNumber>,
        run_pipeline_continuously: bool,
        payload_builder: PayloadBuilderHandle<EngineT>,
        target: Option<B256>,
        pipeline_run_threshold: u64,
        to_engine: UnboundedSender<BeaconEngineMessage<EngineT>>,
        rx: UnboundedReceiver<BeaconEngineMessage<EngineT>>,
        hooks: EngineHooks,
    ) -> RethResult<(Self, BeaconConsensusEngineHandle<EngineT>)> {
        let handle = BeaconConsensusEngineHandle { to_engine };
        let sync = EngineSyncController::new(
            pipeline,
            client,
            task_spawner.clone(),
            run_pipeline_continuously,
            max_block,
            blockchain.chain_spec(),
        );
        let mut this = Self {
            sync,
            payload_validator: ExecutionPayloadValidator::new(blockchain.chain_spec()),
            blockchain,
            sync_state_updater,
            engine_message_rx: UnboundedReceiverStream::new(rx),
            handle: handle.clone(),
            forkchoice_state_tracker: Default::default(),
            payload_builder,
            listeners: EventListeners::default(),
            invalid_headers: InvalidHeaderCache::new(MAX_INVALID_HEADERS),
            metrics: EngineMetrics::default(),
            pipeline_run_threshold,
            hooks: EngineHooksController::new(hooks),
        };

        let maybe_pipeline_target = match target {
            // Provided target always takes precedence.
            target @ Some(_) => target,
            None => this.check_pipeline_consistency()?,
        };

        if let Some(target) = maybe_pipeline_target {
            this.sync.set_pipeline_sync_target(target);
        }

        Ok((this, handle))
    }

    /// Called to resolve chain forks and ensure that the Execution layer is working with the latest
    /// valid chain.
    ///
    /// These responses should adhere to the [Engine API Spec for
    /// `engine_forkchoiceUpdated`](https://github.com/ethereum/execution-apis/blob/main/src/engine/paris.md#specification-1).
    ///
    /// Returns an error if an internal error occurred like a database error.
    fn forkchoice_updated(
        &mut self,
        state: ForkchoiceState,
        mut attrs: Option<EngineT::PayloadAttributes>,
    ) -> RethResult<OnForkChoiceUpdated> {
        trace!(target: "consensus::engine", ?state, "Received new forkchoice state update");
        if state.head_block_hash.is_zero() {
            return Ok(OnForkChoiceUpdated::invalid_state())
        }

        // check if the new head hash is connected to any ancestor that we previously marked as
        // invalid
        let lowest_buffered_ancestor_fcu = self.lowest_buffered_ancestor_or(state.head_block_hash);
        if let Some(status) = self.check_invalid_ancestor(lowest_buffered_ancestor_fcu) {
            return Ok(OnForkChoiceUpdated::with_invalid(status))
        }

        if self.sync.is_pipeline_active() {
            // We can only process new forkchoice updates if the pipeline is idle, since it requires
            // exclusive access to the database
            trace!(target: "consensus::engine", "Pipeline is syncing, skipping forkchoice update");
            return Ok(OnForkChoiceUpdated::syncing())
        }

        if let Some(hook) = self.hooks.active_db_write_hook() {
            // We can only process new forkchoice updates if no hook with db write is running,
            // since it requires exclusive access to the database
            warn!(
                target: "consensus::engine",
                hook = %hook.name(),
                "Hook is in progress, skipping forkchoice update. \
                This may affect the performance of your node as a validator."
            );
            return Ok(OnForkChoiceUpdated::syncing())
        }

        let start = Instant::now();
        let make_canonical_result = self.blockchain.make_canonical(&state.head_block_hash);
        let elapsed = self.record_make_canonical_latency(start, &make_canonical_result);

        let status = match make_canonical_result {
            Ok(outcome) => {
                match &outcome {
                    CanonicalOutcome::AlreadyCanonical { header } => {
                        if self.on_head_already_canonical(header, &mut attrs) {
                            let _ = self.update_head(header.clone());
                            self.listeners.notify(
                                BeaconConsensusEngineEvent::CanonicalChainCommitted(
                                    Box::new(header.clone()),
                                    elapsed,
                                ),
                            );
                        }
                    }
                    CanonicalOutcome::Committed { head } => {
                        debug!(
                            target: "consensus::engine",
                            hash=?state.head_block_hash,
                            number=head.number,
                            "Canonicalized new head"
                        );

                        // new VALID update that moved the canonical chain forward
                        let _ = self.update_head(head.clone());
                        self.listeners.notify(BeaconConsensusEngineEvent::CanonicalChainCommitted(
                            Box::new(head.clone()),
                            elapsed,
                        ));
                    }
                }

                if let Some(attrs) = attrs {
                    // if we return early then we wouldn't perform these consistency checks, so we
                    // need to do them here, and should do them before we process any payload
                    // attributes
                    if let Some(invalid_fcu_response) = self.ensure_consistent_state(state)? {
                        trace!(target: "consensus::engine", ?state, head=?state.head_block_hash, "Forkchoice state is inconsistent, returning invalid response");
                        return Ok(invalid_fcu_response)
                    }

                    // the CL requested to build a new payload on top of this new VALID head
                    let payload_response = self.process_payload_attributes(
                        attrs,
                        outcome.into_header().unseal(),
                        state,
                    );

                    trace!(target: "consensus::engine", status = ?payload_response, ?state, "Returning forkchoice status");
                    return Ok(payload_response)
                }

                PayloadStatus::new(PayloadStatusEnum::Valid, Some(state.head_block_hash))
            }
            Err(error) => {
                if let RethError::Canonical(ref err) = error {
                    if err.is_fatal() {
                        tracing::error!(target: "consensus::engine", ?err, "Encountered fatal error");
                        return Err(error)
                    }
                }

                self.on_failed_canonical_forkchoice_update(&state, error)
            }
        };

        if let Some(invalid_fcu_response) =
            self.ensure_consistent_state_with_status(state, &status)?
        {
            trace!(target: "consensus::engine", ?status, ?state, "Forkchoice state is inconsistent, returning invalid response");
            return Ok(invalid_fcu_response)
        }

        trace!(target: "consensus::engine", ?status, ?state, "Returning forkchoice status");
        Ok(OnForkChoiceUpdated::valid(status))
    }

    /// Invoked when head hash references a `VALID` block that is already canonical.
    ///
    /// Returns `true` if the head needs to be updated.
    fn on_head_already_canonical(
        &mut self,
        header: &SealedHeader,
        attrs: &mut Option<EngineT::PayloadAttributes>,
    ) -> bool {
        // On Optimism, the proposers are allowed to reorg their own chain at will.
        #[cfg(feature = "optimism")]
        if self.blockchain.chain_spec().is_optimism() {
            debug!(
                target: "consensus::engine",
                fcu_head_num=?header.number,
                current_head_num=?self.blockchain.canonical_tip().number,
                "[Optimism] Allowing beacon reorg to old head"
            );
            return true
        }

        // 2. Client software MAY skip an update of the forkchoice state and MUST NOT begin a
        //    payload build process if `forkchoiceState.headBlockHash` references a `VALID` ancestor
        //    of the head of canonical chain, i.e. the ancestor passed payload validation process
        //    and deemed `VALID`. In the case of such an event, client software MUST return
        //    `{payloadStatus: {status: VALID, latestValidHash: forkchoiceState.headBlockHash,
        //    validationError: null}, payloadId: null}`
        if self.blockchain.canonical_tip() != header.num_hash() {
            attrs.take();
        }

        debug!(
            target: "consensus::engine",
            fcu_head_num=?header.number,
            current_head_num=?self.blockchain.canonical_tip().number,
            "Ignoring beacon update to old head"
        );
        false
    }

    /// Invoked when we receive a new forkchoice update message.
    ///
    /// Returns `true` if the engine now reached its maximum block number, See
    /// [EngineSyncController::has_reached_max_block].
    fn on_forkchoice_updated(
        &mut self,
        state: ForkchoiceState,
        attrs: Option<EngineT::PayloadAttributes>,
        tx: oneshot::Sender<Result<OnForkChoiceUpdated, RethError>>,
    ) -> OnForkchoiceUpdateOutcome {
        self.metrics.forkchoice_updated_messages.increment(1);
        self.blockchain.on_forkchoice_update_received(&state);

        let on_updated = match self.forkchoice_updated(state, attrs) {
            Ok(response) => response,
            Err(error) => {
                if let RethError::Execution(ref err) = error {
                    if err.is_fatal() {
                        // FCU resulted in a fatal error from which we can't recover
                        let err = err.clone();
                        let _ = tx.send(Err(error));
                        return OnForkchoiceUpdateOutcome::Fatal(err)
                    }
                }
                let _ = tx.send(Err(error));
                return OnForkchoiceUpdateOutcome::Processed
            }
        };

        let fcu_status = on_updated.forkchoice_status();

        // update the forkchoice state tracker
        self.forkchoice_state_tracker.set_latest(state, fcu_status);

        // send the response to the CL ASAP
        let _ = tx.send(Ok(on_updated));

        match fcu_status {
            ForkchoiceStatus::Invalid => {}
            ForkchoiceStatus::Valid => {
                // FCU head is valid, we're no longer syncing
                self.sync_state_updater.update_sync_state(SyncState::Idle);
                // node's fully synced, clear active download requests
                self.sync.clear_block_download_requests();

                // check if we reached the maximum configured block
                let tip_number = self.blockchain.canonical_tip().number;
                if self.sync.has_reached_max_block(tip_number) {
                    // Terminate the sync early if it's reached the maximum user
                    // configured block.
                    return OnForkchoiceUpdateOutcome::ReachedMaxBlock
                }
            }
            ForkchoiceStatus::Syncing => {
                // we're syncing
                self.sync_state_updater.update_sync_state(SyncState::Syncing);
            }
        }

        // notify listeners about new processed FCU
        self.listeners.notify(BeaconConsensusEngineEvent::ForkchoiceUpdated(state, fcu_status));

        OnForkchoiceUpdateOutcome::Processed
    }

    /// Check if the pipeline is consistent (all stages have the checkpoint block numbers no less
    /// than the checkpoint of the first stage).
    ///
    /// This will return the pipeline target if:
    ///  * the pipeline was interrupted during its previous run
    ///  * a new stage was added
    ///  * stage data was dropped manually through `reth stage drop ...`
    ///
    /// # Returns
    ///
    /// A target block hash if the pipeline is inconsistent, otherwise `None`.
    fn check_pipeline_consistency(&self) -> RethResult<Option<B256>> {
        // If no target was provided, check if the stages are congruent - check if the
        // checkpoint of the last stage matches the checkpoint of the first.
        let first_stage_checkpoint = self
            .blockchain
            .get_stage_checkpoint(*StageId::ALL.first().unwrap())?
            .unwrap_or_default()
            .block_number;

        // Skip the first stage as we've already retrieved it and comparing all other checkpoints
        // against it.
        for stage_id in StageId::ALL.iter().skip(1) {
            let stage_checkpoint =
                self.blockchain.get_stage_checkpoint(*stage_id)?.unwrap_or_default().block_number;

            // If the checkpoint of any stage is less than the checkpoint of the first stage,
            // retrieve and return the block hash of the latest header and use it as the target.
            if stage_checkpoint < first_stage_checkpoint {
                debug!(
                    target: "consensus::engine",
                    first_stage_checkpoint,
                    inconsistent_stage_id = %stage_id,
                    inconsistent_stage_checkpoint = stage_checkpoint,
                    "Pipeline sync progress is inconsistent"
                );
                return Ok(self.blockchain.block_hash(first_stage_checkpoint)?)
            }
        }

        Ok(None)
    }

    /// Returns a new [`BeaconConsensusEngineHandle`] that can be cloned and shared.
    ///
    /// The [`BeaconConsensusEngineHandle`] can be used to interact with this
    /// [`BeaconConsensusEngine`]
    pub fn handle(&self) -> BeaconConsensusEngineHandle<EngineT> {
        self.handle.clone()
    }

    /// Returns true if the distance from the local tip to the block is greater than the configured
    /// threshold.
    ///
    /// If the `local_tip` is greater than the `block`, then this will return false.
    #[inline]
    fn exceeds_pipeline_run_threshold(&self, local_tip: u64, block: u64) -> bool {
        block > local_tip && block - local_tip > self.pipeline_run_threshold
    }

    /// Returns the finalized hash to sync to if the distance from the local tip to the block is
    /// greater than the configured threshold and we're not synced to the finalized block yet block
    /// yet (if we've seen that block already).
    ///
    /// If this is invoked after a new block has been downloaded, the downloaded block could be the
    /// (missing) finalized block.
    fn can_pipeline_sync_to_finalized(
        &self,
        canonical_tip_num: u64,
        target_block_number: u64,
        downloaded_block: Option<BlockNumHash>,
    ) -> Option<B256> {
        let sync_target_state = self.forkchoice_state_tracker.sync_target_state();

        // check if the distance exceeds the threshold for pipeline sync
        let mut exceeds_pipeline_run_threshold =
            self.exceeds_pipeline_run_threshold(canonical_tip_num, target_block_number);

        // check if the downloaded block is the tracked finalized block
        if let Some(ref buffered_finalized) = sync_target_state
            .as_ref()
            .and_then(|state| self.blockchain.buffered_header_by_hash(state.finalized_block_hash))
        {
            // if we have buffered the finalized block, we should check how far
            // we're off
            exceeds_pipeline_run_threshold =
                self.exceeds_pipeline_run_threshold(canonical_tip_num, buffered_finalized.number);
        }

        // If this is invoked after we downloaded a block we can check if this block is the
        // finalized block
        if let (Some(downloaded_block), Some(ref state)) = (downloaded_block, sync_target_state) {
            if downloaded_block.hash == state.finalized_block_hash {
                // we downloaded the finalized block
                exceeds_pipeline_run_threshold =
                    self.exceeds_pipeline_run_threshold(canonical_tip_num, downloaded_block.number);
            }
        }

        // if the number of missing blocks is greater than the max, run the
        // pipeline
        if exceeds_pipeline_run_threshold {
            if let Some(state) = sync_target_state {
                // if we have already canonicalized the finalized block, we should
                // skip the pipeline run
                match self.blockchain.header_by_hash_or_number(state.finalized_block_hash.into()) {
                    Err(err) => {
                        warn!(target: "consensus::engine", ?err, "Failed to get finalized block header");
                    }
                    Ok(None) => {
                        // we don't have the block yet and the distance exceeds the allowed
                        // threshold
                        return Some(state.finalized_block_hash)
                    }
                    Ok(Some(_)) => {
                        // we're fully synced to the finalized block
                        // but we want to continue downloading the missing parent
                    }
                }
            }
        }

        None
    }

    /// Returns how far the local tip is from the given block. If the local tip is at the same
    /// height or its block number is greater than the given block, this returns None.
    #[inline]
    fn distance_from_local_tip(&self, local_tip: u64, block: u64) -> Option<u64> {
        if block > local_tip {
            Some(block - local_tip)
        } else {
            None
        }
    }

    /// If validation fails, the response MUST contain the latest valid hash:
    ///
    ///   - The block hash of the ancestor of the invalid payload satisfying the following two
    ///    conditions:
    ///     - It is fully validated and deemed VALID
    ///     - Any other ancestor of the invalid payload with a higher blockNumber is INVALID
    ///   - 0x0000000000000000000000000000000000000000000000000000000000000000 if the above
    ///    conditions are satisfied by a PoW block.
    ///   - null if client software cannot determine the ancestor of the invalid payload satisfying
    ///    the above conditions.
    fn latest_valid_hash_for_invalid_payload(
        &self,
        parent_hash: B256,
        insert_err: Option<&InsertBlockErrorKind>,
    ) -> Option<B256> {
        // check pre merge block error
        if insert_err.map(|err| err.is_block_pre_merge()).unwrap_or_default() {
            return Some(B256::ZERO)
        }

        // If this is sent from new payload then the parent hash could be in a side chain, and is
        // not necessarily canonical
        if self.blockchain.header_by_hash(parent_hash).is_some() {
            // parent is in side-chain: validated but not canonical yet
            Some(parent_hash)
        } else {
            let parent_hash = self.blockchain.find_canonical_ancestor(parent_hash)?;
            let parent_header = self.blockchain.header(&parent_hash).ok().flatten()?;

            // we need to check if the parent block is the last POW block, if so then the payload is
            // the first POS. The engine API spec mandates a zero hash to be returned: <https://github.com/ethereum/execution-apis/blob/6709c2a795b707202e93c4f2867fa0bf2640a84f/src/engine/paris.md#engine_newpayloadv1>
            if !parent_header.is_zero_difficulty() {
                return Some(B256::ZERO)
            }

            // parent is canonical POS block
            Some(parent_hash)
        }
    }

    /// Prepares the invalid payload response for the given hash, checking the
    /// database for the parent hash and populating the payload status with the latest valid hash
    /// according to the engine api spec.
    fn prepare_invalid_response(&self, mut parent_hash: B256) -> PayloadStatus {
        // Edge case: the `latestValid` field is the zero hash if the parent block is the terminal
        // PoW block, which we need to identify by looking at the parent's block difficulty
        if let Ok(Some(parent)) = self.blockchain.header_by_hash_or_number(parent_hash.into()) {
            if !parent.is_zero_difficulty() {
                parent_hash = B256::ZERO;
            }
        }

        PayloadStatus::from_status(PayloadStatusEnum::Invalid {
            validation_error: PayloadValidationError::LinksToRejectedPayload.to_string(),
        })
        .with_latest_valid_hash(parent_hash)
    }

    /// Checks if the given `check` hash points to an invalid header, inserting the given `head`
    /// block into the invalid header cache if the `check` hash has a known invalid ancestor.
    ///
    /// Returns a payload status response according to the engine API spec if the block is known to
    /// be invalid.
    fn check_invalid_ancestor_with_head(
        &mut self,
        check: B256,
        head: B256,
    ) -> Option<PayloadStatus> {
        // check if the check hash was previously marked as invalid
        let header = self.invalid_headers.get(&check)?;

        // populate the latest valid hash field
        let status = self.prepare_invalid_response(header.parent_hash);

        // insert the head block into the invalid header cache
        self.invalid_headers.insert_with_invalid_ancestor(head, header);

        Some(status)
    }

    /// Checks if the given `head` points to an invalid header, which requires a specific response
    /// to a forkchoice update.
    fn check_invalid_ancestor(&mut self, head: B256) -> Option<PayloadStatus> {
        let parent_hash = {
            // check if the head was previously marked as invalid
            let header = self.invalid_headers.get(&head)?;
            header.parent_hash
        };

        // populate the latest valid hash field
        let status = self.prepare_invalid_response(parent_hash);

        Some(status)
    }

    /// Record latency metrics for one call to make a block canonical
    /// Takes start time of the call and result of the make canonical call
    ///
    /// Handles cases for error, already canonical and commmitted blocks
    fn record_make_canonical_latency(
        &self,
        start: Instant,
        outcome: &Result<CanonicalOutcome, RethError>,
    ) -> Duration {
        let elapsed = start.elapsed();
        self.metrics.make_canonical_latency.record(elapsed);
        match outcome {
            Ok(CanonicalOutcome::AlreadyCanonical { .. }) => {
                self.metrics.make_canonical_already_canonical_latency.record(elapsed)
            }
            Ok(CanonicalOutcome::Committed { .. }) => {
                self.metrics.make_canonical_committed_latency.record(elapsed)
            }
            Err(_) => self.metrics.make_canonical_error_latency.record(elapsed),
        }

        elapsed
    }

    /// Ensures that the given forkchoice state is consistent, assuming the head block has been
    /// made canonical. This takes a status as input, and will only perform consistency checks if
    /// the input status is VALID.
    ///
    /// If the forkchoice state is consistent, this will return Ok(None). Otherwise, this will
    /// return an instance of [OnForkChoiceUpdated] that is INVALID.
    ///
    /// This also updates the safe and finalized blocks in the [CanonChainTracker], if they are
    /// consistent with the head block.
    fn ensure_consistent_state_with_status(
        &mut self,
        state: ForkchoiceState,
        status: &PayloadStatus,
    ) -> RethResult<Option<OnForkChoiceUpdated>> {
        // We only perform consistency checks if the status is VALID because if the status is
        // INVALID, we want to return the correct _type_ of error to the CL so we can properly
        // describe the reason it is invalid. For example, it's possible that the status is invalid
        // because the safe block has an invalid state root. In that case, we want to preserve the
        // correct `latestValidHash`, instead of returning a generic "invalid state" error that
        // does not contain a `latestValidHash`.
        //
        // We also should not perform these checks if the status is SYNCING, because in that case
        // we likely do not have the finalized or safe blocks, and would return an incorrect
        // INVALID status instead.
        if status.is_valid() {
            return self.ensure_consistent_state(state)
        }

        Ok(None)
    }

    /// Ensures that the given forkchoice state is consistent, assuming the head block has been
    /// made canonical.
    ///
    /// If the forkchoice state is consistent, this will return Ok(None). Otherwise, this will
    /// return an instance of [OnForkChoiceUpdated] that is INVALID.
    ///
    /// This also updates the safe and finalized blocks in the [CanonChainTracker], if they are
    /// consistent with the head block.
    fn ensure_consistent_state(
        &mut self,
        state: ForkchoiceState,
    ) -> RethResult<Option<OnForkChoiceUpdated>> {
        // Ensure that the finalized block, if not zero, is known and in the canonical chain
        // after the head block is canonicalized.
        //
        // This ensures that the finalized block is consistent with the head block, i.e. the
        // finalized block is an ancestor of the head block.
        if !state.finalized_block_hash.is_zero() &&
            !self.blockchain.is_canonical(state.finalized_block_hash)?
        {
            return Ok(Some(OnForkChoiceUpdated::invalid_state()))
        }

        // Finalized block is consistent, so update it in the canon chain tracker.
        self.update_finalized_block(state.finalized_block_hash)?;

        // Also ensure that the safe block, if not zero, is known and in the canonical chain
        // after the head block is canonicalized.
        //
        // This ensures that the safe block is consistent with the head block, i.e. the safe
        // block is an ancestor of the head block.
        if !state.safe_block_hash.is_zero() &&
            !self.blockchain.is_canonical(state.safe_block_hash)?
        {
            return Ok(Some(OnForkChoiceUpdated::invalid_state()))
        }

        // Safe block is consistent, so update it in the canon chain tracker.
        self.update_safe_block(state.safe_block_hash)?;

        Ok(None)
    }

    /// Sets the state of the canon chain tracker based to the given head.
    ///
    /// This expects the given head to be the new canonical head.
    ///
    /// Additionally, updates the head used for p2p handshakes.
    ///
    /// This also updates the tracked safe and finalized blocks, and should be called before
    /// returning a VALID forkchoice update response
    fn update_canon_chain(&self, head: SealedHeader, update: &ForkchoiceState) -> RethResult<()> {
        self.update_head(head)?;
        self.update_finalized_block(update.finalized_block_hash)?;
        self.update_safe_block(update.safe_block_hash)?;
        Ok(())
    }

    /// Updates the state of the canon chain tracker based on the given head.
    ///
    /// This expects the given head to be the new canonical head.
    /// Additionally, updates the head used for p2p handshakes.
    ///
    /// This should be called before returning a VALID forkchoice update response
    #[inline]
    fn update_head(&self, head: SealedHeader) -> RethResult<()> {
        let mut head_block = Head {
            number: head.number,
            hash: head.hash(),
            difficulty: head.difficulty,
            timestamp: head.timestamp,
            // NOTE: this will be set later
            total_difficulty: Default::default(),
        };

        // we update the the tracked header first
        self.blockchain.set_canonical_head(head);

        head_block.total_difficulty =
            self.blockchain.header_td_by_number(head_block.number)?.ok_or_else(|| {
                RethError::Provider(ProviderError::TotalDifficultyNotFound(head_block.number))
            })?;
        self.sync_state_updater.update_status(head_block);

        Ok(())
    }

    /// Updates the tracked safe block if we have it
    ///
    /// Returns an error if the block is not found.
    #[inline]
    fn update_safe_block(&self, safe_block_hash: B256) -> RethResult<()> {
        if !safe_block_hash.is_zero() {
            if self.blockchain.safe_block_hash()? == Some(safe_block_hash) {
                // nothing to update
                return Ok(())
            }

            let safe =
                self.blockchain.find_block_by_hash(safe_block_hash, BlockSource::Any)?.ok_or_else(
                    || RethError::Provider(ProviderError::UnknownBlockHash(safe_block_hash)),
                )?;
            self.blockchain.set_safe(safe.header.seal(safe_block_hash));
        }
        Ok(())
    }

    /// Updates the tracked finalized block if we have it
    ///
    /// Returns an error if the block is not found.
    #[inline]
    fn update_finalized_block(&self, finalized_block_hash: B256) -> RethResult<()> {
        if !finalized_block_hash.is_zero() {
            if self.blockchain.finalized_block_hash()? == Some(finalized_block_hash) {
                // nothing to update
                return Ok(())
            }

            let finalized = self
                .blockchain
                .find_block_by_hash(finalized_block_hash, BlockSource::Any)?
                .ok_or_else(|| {
                    RethError::Provider(ProviderError::UnknownBlockHash(finalized_block_hash))
                })?;
            self.blockchain.finalize_block(finalized.number);
            self.blockchain.set_finalized(finalized.header.seal(finalized_block_hash));
        }
        Ok(())
    }

    /// Handler for a failed a forkchoice update due to a canonicalization error.
    ///
    /// This will determine if the state's head is invalid, and if so, return immediately.
    ///
    /// If the newest head is not invalid, then this will trigger a new pipeline run to sync the gap
    ///
    /// See [Self::forkchoice_updated] and [BlockchainTreeEngine::make_canonical].
    fn on_failed_canonical_forkchoice_update(
        &mut self,
        state: &ForkchoiceState,
        error: RethError,
    ) -> PayloadStatus {
        debug_assert!(self.sync.is_pipeline_idle(), "pipeline must be idle");

        // check if the new head was previously invalidated, if so then we deem this FCU
        // as invalid
        if let Some(invalid_ancestor) = self.check_invalid_ancestor(state.head_block_hash) {
            warn!(target: "consensus::engine", ?error, ?state, ?invalid_ancestor, head=?state.head_block_hash, "Failed to canonicalize the head hash, head is also considered invalid");
            debug!(target: "consensus::engine", head=?state.head_block_hash, current_error=?error, "Head was previously marked as invalid");
            return invalid_ancestor
        }

        match &error {
            RethError::Canonical(
                error @ CanonicalError::Validation(BlockValidationError::BlockPreMerge { .. }),
            ) => {
                warn!(target: "consensus::engine", ?error, ?state, "Failed to canonicalize the head hash");
                return PayloadStatus::from_status(PayloadStatusEnum::Invalid {
                    validation_error: error.to_string(),
                })
                .with_latest_valid_hash(B256::ZERO)
            }
            RethError::Canonical(CanonicalError::BlockchainTree(
                BlockchainTreeError::BlockHashNotFoundInChain { .. },
            )) => {
                // This just means we couldn't find the block when attempting to make it canonical,
                // so we should not warn the user, since this will result in us attempting to sync
                // to a new target and is considered normal operation during sync
            }
            _ => {
                warn!(target: "consensus::engine", ?error, ?state, "Failed to canonicalize the head hash");
                // TODO(mattsse) better error handling before attempting to sync (FCU could be
                // invalid): only trigger sync if we can't determine whether the FCU is invalid
            }
        }

        // we assume the FCU is valid and at least the head is missing, so we need to start syncing
        // to it
        let target = if self.forkchoice_state_tracker.is_empty() {
            // find the appropriate target to sync to, if we don't have the safe block hash then we
            // start syncing to the safe block via pipeline first
            let target = if !state.safe_block_hash.is_zero() &&
                self.blockchain.block_number(state.safe_block_hash).ok().flatten().is_none()
            {
                state.safe_block_hash
            } else {
                state.head_block_hash
            };

            // we need to first check the buffer for the head and its ancestors
            let lowest_unknown_hash = self.lowest_buffered_ancestor_or(target);
            trace!(target: "consensus::engine", request=?lowest_unknown_hash, "Triggering full block download for missing ancestors of the new head");
            lowest_unknown_hash
        } else {
            // we need to first check the buffer for the head and its ancestors
            let lowest_unknown_hash = self.lowest_buffered_ancestor_or(state.head_block_hash);
            trace!(target: "consensus::engine", request=?lowest_unknown_hash, "Triggering full block download for missing ancestors of the new head");
            lowest_unknown_hash
        };

        // if the threshold is zero, we should not download the block first, and just use the
        // pipeline. Otherwise we use the tree to insert the block first
        if self.pipeline_run_threshold == 0 {
            // use the pipeline to sync to the target
            self.sync.set_pipeline_sync_target(target);
        } else {
            // trigger a full block download for missing hash, or the parent of its lowest buffered
            // ancestor
            self.sync.download_full_block(target);
        }

        debug!(target: "consensus::engine", ?target, "Syncing to new target");
        PayloadStatus::from_status(PayloadStatusEnum::Syncing)
    }

    /// Return the parent hash of the lowest buffered ancestor for the requested block, if there
    /// are any buffered ancestors. If there are no buffered ancestors, and the block itself does
    /// not exist in the buffer, this returns the hash that is passed in.
    ///
    /// Returns the parent hash of the block itself if the block is buffered and has no other
    /// buffered ancestors.
    fn lowest_buffered_ancestor_or(&self, hash: B256) -> B256 {
        self.blockchain
            .lowest_buffered_ancestor(hash)
            .map(|block| block.parent_hash)
            .unwrap_or_else(|| hash)
    }

    /// When the Consensus layer receives a new block via the consensus gossip protocol,
    /// the transactions in the block are sent to the execution layer in the form of a
    /// [`ExecutionPayload`]. The Execution layer executes the transactions and validates the
    /// state in the block header, then passes validation data back to Consensus layer, that
    /// adds the block to the head of its own blockchain and attests to it. The block is then
    /// broadcast over the consensus p2p network in the form of a "Beacon block".
    ///
    /// These responses should adhere to the [Engine API Spec for
    /// `engine_newPayload`](https://github.com/ethereum/execution-apis/blob/main/src/engine/paris.md#specification).
    ///
    /// This returns a [`PayloadStatus`] that represents the outcome of a processed new payload and
    /// returns an error if an internal error occurred.
    #[instrument(level = "trace", skip(self, payload, cancun_fields), fields(block_hash= ?payload.block_hash(), block_number = %payload.block_number(), is_pipeline_idle = %self.sync.is_pipeline_idle()), target = "consensus::engine")]
    fn on_new_payload(
        &mut self,
        payload: ExecutionPayload,
        cancun_fields: Option<CancunPayloadFields>,
    ) -> Result<PayloadStatus, BeaconOnNewPayloadError> {
        let block = match self.ensure_well_formed_payload(payload, cancun_fields) {
            Ok(block) => block,
            Err(status) => return Ok(status),
        };
        let block_hash = block.hash();
        let block_num_hash = block.num_hash();

        let mut lowest_buffered_ancestor = self.lowest_buffered_ancestor_or(block.hash());
        if lowest_buffered_ancestor == block.hash() {
            lowest_buffered_ancestor = block.parent_hash;
        }

        // now check the block itself
        if let Some(status) =
            self.check_invalid_ancestor_with_head(lowest_buffered_ancestor, block.hash())
        {
            return Ok(status)
        }

        let res = if self.sync.is_pipeline_idle() {
            // we can only insert new payloads if the pipeline is _not_ running, because it holds
            // exclusive access to the database
            self.try_insert_new_payload(block)
        } else {
            self.try_buffer_payload(block)
        };

        let status = match res {
            Ok(status) => {
                if status.is_valid() {
                    if let Some(target) = self.forkchoice_state_tracker.sync_target_state() {
                        // if we're currently syncing and the inserted block is the targeted FCU
                        // head block, we can try to make it canonical.
                        if block_hash == target.head_block_hash {
                            self.try_make_sync_target_canonical(block_num_hash);
                        }
                    }
                    // block was successfully inserted, so we can cancel the full block request, if
                    // any exists
                    self.sync.cancel_full_block_request(block_hash);
                }
                Ok(status)
            }
            Err(error) => {
                warn!(target: "consensus::engine", ?error, "Error while processing payload");
                self.map_insert_error(error)
            }
        };

        trace!(target: "consensus::engine", ?status, "Returning payload status");
        status
    }

    /// Ensures that the given payload does not violate any consensus rules that concern the block's
    /// layout, like:
    ///    - missing or invalid base fee
    ///    - invalid extra data
    ///    - invalid transactions
    ///    - incorrect hash
    ///    - the versioned hashes passed with the payload do not exactly match transaction
    ///    versioned hashes
    ///    - the block does not contain blob transactions if it is pre-cancun
    // This validates the following engine API rule:
    //
    // 3. Given the expected array of blob versioned hashes client software **MUST** run its
    //    validation by taking the following steps:
    //
    //   1. Obtain the actual array by concatenating blob versioned hashes lists
    //      (`tx.blob_versioned_hashes`) of each [blob
    //      transaction](https://eips.ethereum.org/EIPS/eip-4844#new-transaction-type) included
    //      in the payload, respecting the order of inclusion. If the payload has no blob
    //      transactions the expected array **MUST** be `[]`.
    //
    //   2. Return `{status: INVALID, latestValidHash: null, validationError: errorMessage | null}`
    //      if the expected and the actual arrays don't match.
    //
    // This validation **MUST** be instantly run in all cases even during active sync process.
    fn ensure_well_formed_payload(
        &self,
        payload: ExecutionPayload,
        cancun_fields: Option<CancunPayloadFields>,
    ) -> Result<SealedBlock, PayloadStatus> {
        let parent_hash = payload.parent_hash();

        match self.payload_validator.ensure_well_formed_payload(payload, cancun_fields.into()) {
            Ok(block) => Ok(block),
            Err(error) => {
                error!(target: "consensus::engine", ?error, "Invalid payload");
                // we need to convert the error to a payload status (response to the CL)

                let latest_valid_hash =
                    if error.is_block_hash_mismatch() || error.is_invalid_versioned_hashes() {
                        // Engine-API rules:
                        // > `latestValidHash: null` if the blockHash validation has failed (<https://github.com/ethereum/execution-apis/blob/fe8e13c288c592ec154ce25c534e26cb7ce0530d/src/engine/shanghai.md?plain=1#L113>)
                        // > `latestValidHash: null` if the expected and the actual arrays don't match (<https://github.com/ethereum/execution-apis/blob/fe8e13c288c592ec154ce25c534e26cb7ce0530d/src/engine/cancun.md?plain=1#L103>)
                        None
                    } else {
                        self.latest_valid_hash_for_invalid_payload(parent_hash, None)
                    };

                let status = PayloadStatusEnum::from(error);
                Err(PayloadStatus::new(status, latest_valid_hash))
            }
        }
    }

    /// Validates the payload attributes with respect to the header and fork choice state.
    ///
    /// Note: At this point, the fork choice update is considered to be VALID, however, we can still
    /// return an error if the payload attributes are invalid.
    fn process_payload_attributes(
        &self,
        attrs: EngineT::PayloadAttributes,
        head: Header,
        state: ForkchoiceState,
    ) -> OnForkChoiceUpdated {
        // 7. Client software MUST ensure that payloadAttributes.timestamp is greater than timestamp
        //    of a block referenced by forkchoiceState.headBlockHash. If this condition isn't held
        //    client software MUST respond with -38003: `Invalid payload attributes` and MUST NOT
        //    begin a payload build process. In such an event, the forkchoiceState update MUST NOT
        //    be rolled back.
        if attrs.timestamp() <= head.timestamp {
            return OnForkChoiceUpdated::invalid_payload_attributes()
        }

        // 8. Client software MUST begin a payload build process building on top of
        //    forkchoiceState.headBlockHash and identified via buildProcessId value if
        //    payloadAttributes is not null and the forkchoice state has been updated successfully.
        //    The build process is specified in the Payload building section.
        match <EngineT::PayloadBuilderAttributes as PayloadBuilderAttributes>::try_new(
            state.head_block_hash,
            attrs,
        ) {
            Ok(attributes) => {
                // send the payload to the builder and return the receiver for the pending payload
                // id, initiating payload job is handled asynchronously
                let pending_payload_id = self.payload_builder.send_new_payload(attributes);

                // Client software MUST respond to this method call in the following way:
                // {
                //      payloadStatus: {
                //          status: VALID,
                //          latestValidHash: forkchoiceState.headBlockHash,
                //          validationError: null
                //      },
                //      payloadId: buildProcessId
                // }
                //
                // if the payload is deemed VALID and the build process has begun.
                OnForkChoiceUpdated::updated_with_pending_payload_id(
                    PayloadStatus::new(PayloadStatusEnum::Valid, Some(state.head_block_hash)),
                    pending_payload_id,
                )
            }
            Err(_) => OnForkChoiceUpdated::invalid_payload_attributes(),
        }
    }

    /// When the pipeline is active, the tree is unable to commit any additional blocks since the
    /// pipeline holds exclusive access to the database.
    ///
    /// In this scenario we buffer the payload in the tree if the payload is valid, once the
    /// pipeline is finished, the tree is then able to also use the buffered payloads to commit to a
    /// (newer) canonical chain.
    ///
    /// This will return `SYNCING` if the block was buffered successfully, and an error if an error
    /// occurred while buffering the block.
    #[instrument(level = "trace", skip_all, target = "consensus::engine", ret)]
    fn try_buffer_payload(
        &mut self,
        block: SealedBlock,
    ) -> Result<PayloadStatus, InsertBlockError> {
        self.blockchain.buffer_block_without_senders(block)?;
        Ok(PayloadStatus::from_status(PayloadStatusEnum::Syncing))
    }

    /// Attempts to insert a new payload into the tree.
    ///
    /// Caution: This expects that the pipeline is idle.
    #[instrument(level = "trace", skip_all, target = "consensus::engine", ret)]
    fn try_insert_new_payload(
        &mut self,
        block: SealedBlock,
    ) -> Result<PayloadStatus, InsertBlockError> {
        debug_assert!(self.sync.is_pipeline_idle(), "pipeline must be idle");

        let block_hash = block.hash();
        let start = Instant::now();
        let status = self
            .blockchain
            .insert_block_without_senders(block.clone(), BlockValidationKind::Exhaustive)?;
        let elapsed = start.elapsed();
        let mut latest_valid_hash = None;
        let block = Arc::new(block);
        let status = match status {
            InsertPayloadOk::Inserted(BlockStatus::Valid(attachment)) => {
                latest_valid_hash = Some(block_hash);
                let event = if attachment.is_canonical() {
                    BeaconConsensusEngineEvent::CanonicalBlockAdded(block, elapsed)
                } else {
                    BeaconConsensusEngineEvent::ForkBlockAdded(block)
                };
                self.listeners.notify(event);
                PayloadStatusEnum::Valid
            }
            InsertPayloadOk::AlreadySeen(BlockStatus::Valid(_)) => {
                latest_valid_hash = Some(block_hash);
                PayloadStatusEnum::Valid
            }
            InsertPayloadOk::Inserted(BlockStatus::Disconnected { .. }) |
            InsertPayloadOk::AlreadySeen(BlockStatus::Disconnected { .. }) => {
                // check if the block's parent is already marked as invalid
                if let Some(status) =
                    self.check_invalid_ancestor_with_head(block.parent_hash, block.hash())
                {
                    return Ok(status)
                }

                // not known to be invalid, but we don't know anything else
                PayloadStatusEnum::Syncing
            }
        };
        Ok(PayloadStatus::new(status, latest_valid_hash))
    }

    /// Maps the error, that occurred while inserting a payload into the tree to its corresponding
    /// result type.
    ///
    /// If the error was due to an invalid payload, the payload is added to the invalid headers
    /// cache and `Ok` with [PayloadStatusEnum::Invalid] is returned.
    ///
    /// This returns an error if the error was internal and assumed not be related to the payload.
    fn map_insert_error(
        &mut self,
        err: InsertBlockError,
    ) -> Result<PayloadStatus, BeaconOnNewPayloadError> {
        let (block, error) = err.split();

        if error.is_invalid_block() {
            warn!(target: "consensus::engine", invalid_hash=?block.hash(), invalid_number=?block.number, ?error, "Invalid block error on new payload");

            // all of these occurred if the payload is invalid
            let parent_hash = block.parent_hash;

            // keep track of the invalid header
            self.invalid_headers.insert(block.header);

            let latest_valid_hash =
                self.latest_valid_hash_for_invalid_payload(parent_hash, Some(&error));
            let status = PayloadStatusEnum::Invalid { validation_error: error.to_string() };
            Ok(PayloadStatus::new(status, latest_valid_hash))
        } else {
            Err(BeaconOnNewPayloadError::Internal(Box::new(error)))
        }
    }

    /// Attempt to restore the tree with the given block hash.
    ///
    /// This is invoked after a full pipeline to update the tree with the most recent canonical
    /// hashes.
    ///
    /// If the given block is missing from the database, this will return `false`. Otherwise, `true`
    /// is returned: the database contains the hash and the tree was updated.
    fn update_tree_on_finished_pipeline(&mut self, block_hash: B256) -> RethResult<bool> {
        let synced_to_finalized = match self.blockchain.block_number(block_hash)? {
            Some(number) => {
                // Attempt to restore the tree.
                self.blockchain.connect_buffered_blocks_to_canonical_hashes_and_finalize(number)?;
                true
            }
            None => false,
        };
        Ok(synced_to_finalized)
    }

    /// Invoked if we successfully downloaded a new block from the network.
    ///
    /// This will attempt to insert the block into the tree.
    ///
    /// There are several scenarios:
    ///
    /// ## [BlockStatus::Valid]
    ///
    /// The block is connected to the current canonical chain and is valid.
    /// If the block is an ancestor of the current forkchoice head, then we can try again to make
    /// the chain canonical.
    ///
    /// ## [BlockStatus::Disconnected]
    ///
    /// The block is not connected to the canonical chain, and we need to download the missing
    /// parent first.
    ///
    /// ## Insert Error
    ///
    /// If the insertion into the tree failed, then the block was well-formed (valid hash), but its
    /// chain is invalid, which means the FCU that triggered the download is invalid. Here we can
    /// stop because there's nothing to do here and the engine needs to wait for another FCU.
    fn on_downloaded_block(&mut self, block: SealedBlock) {
        let downloaded_num_hash = block.num_hash();
        trace!(target: "consensus::engine", hash=?block.hash(), number=%block.number, "Downloaded full block");
        // check if the block's parent is already marked as invalid
        if self.check_invalid_ancestor_with_head(block.parent_hash, block.hash()).is_some() {
            // can skip this invalid block
            return
        }

        match self
            .blockchain
            .insert_block_without_senders(block, BlockValidationKind::SkipStateRootValidation)
        {
            Ok(status) => {
                match status {
                    InsertPayloadOk::Inserted(BlockStatus::Valid(_)) => {
                        // block is connected to the canonical chain and is valid.
                        // if it's not connected to current canonical head, the state root
                        // has not been validated.
                        self.try_make_sync_target_canonical(downloaded_num_hash);
                    }
                    InsertPayloadOk::Inserted(BlockStatus::Disconnected {
                        missing_ancestor: missing_parent,
                    }) => {
                        // block is not connected to the canonical head, we need to download its
                        // missing branch first
                        self.on_disconnected_block(downloaded_num_hash, missing_parent);
                    }
                    _ => (),
                }
            }
            Err(err) => {
                warn!(target: "consensus::engine", ?err, "Failed to insert downloaded block");
                if err.kind().is_invalid_block() {
                    let (block, err) = err.split();
                    warn!(target: "consensus::engine", invalid_number=?block.number, invalid_hash=?block.hash(), ?err, "Marking block as invalid");

                    self.invalid_headers.insert(block.header);
                }
            }
        }
    }

    /// This handles downloaded blocks that are shown to be disconnected from the canonical chain.
    ///
    /// This mainly compares the missing parent of the downloaded block with the current canonical
    /// tip, and decides whether or not the pipeline should be run.
    ///
    /// The canonical tip is compared to the missing parent using `exceeds_pipeline_run_threshold`,
    /// which returns true if the missing parent is sufficiently ahead of the canonical tip. If so,
    /// the pipeline is run. Otherwise, we need to insert blocks using the blockchain tree, and
    /// must download blocks outside of the pipeline. In this case, the distance is used to
    /// determine how many blocks we should download at once.
    fn on_disconnected_block(
        &mut self,
        downloaded_block: BlockNumHash,
        missing_parent: BlockNumHash,
    ) {
        // compare the missing parent with the canonical tip
        let canonical_tip_num = self.blockchain.canonical_tip().number;

        if let Some(target) = self.can_pipeline_sync_to_finalized(
            canonical_tip_num,
            missing_parent.number,
            Some(downloaded_block),
        ) {
            // we don't have the block yet and the distance exceeds the allowed
            // threshold
            self.sync.set_pipeline_sync_target(target);
            // we can exit early here because the pipeline will take care of syncing
            return
        }

        // continue downloading the missing parent
        //
        // this happens if either:
        //  * the missing parent block num < canonical tip num
        //    * this case represents a missing block on a fork that is shorter than the canonical
        //      chain
        //  * the missing parent block num >= canonical tip num, but the number of missing blocks is
        //    less than the pipeline threshold
        //    * this case represents a potentially long range of blocks to download and execute
        if let Some(distance) =
            self.distance_from_local_tip(canonical_tip_num, missing_parent.number)
        {
            self.sync.download_block_range(missing_parent.hash, distance)
        } else {
            // This happens when the missing parent is on an outdated
            // sidechain
            self.sync.download_full_block(missing_parent.hash);
        }
    }

    /// Attempt to form a new canonical chain based on the current sync target.
    ///
    /// This is invoked when we successfully __downloaded__ a new block from the network which
    /// resulted in [BlockStatus::Valid].
    ///
    /// Note: This will not succeed if the sync target has changed since the block download request
    /// was issued and the new target is still disconnected and additional missing blocks are
    /// downloaded
    fn try_make_sync_target_canonical(&mut self, inserted: BlockNumHash) {
        if let Some(target) = self.forkchoice_state_tracker.sync_target_state() {
            // optimistically try to make the head of the current FCU target canonical, the sync
            // target might have changed since the block download request was issued
            // (new FCU received)
            let start = Instant::now();
            let make_canonical_result = self.blockchain.make_canonical(&target.head_block_hash);
            let elapsed = self.record_make_canonical_latency(start, &make_canonical_result);
            match make_canonical_result {
                Ok(outcome) => {
                    if let CanonicalOutcome::Committed { head } = &outcome {
                        self.listeners.notify(BeaconConsensusEngineEvent::CanonicalChainCommitted(
                            Box::new(head.clone()),
                            elapsed,
                        ));
                    }

                    let new_head = outcome.into_header();
                    debug!(target: "consensus::engine", hash=?new_head.hash(), number=new_head.number, "Canonicalized new head");

                    // we can update the FCU blocks
                    if let Err(err) = self.update_canon_chain(new_head, &target) {
                        debug!(target: "consensus::engine", ?err, ?target, "Failed to update the canonical chain tracker");
                    }

                    // we're no longer syncing
                    self.sync_state_updater.update_sync_state(SyncState::Idle);

                    // clear any active block requests
                    self.sync.clear_block_download_requests();
                }
                Err(err) => {
                    // if we failed to make the FCU's head canonical, because we don't have that
                    // block yet, then we can try to make the inserted block canonical if we know
                    // it's part of the canonical chain: if it's the safe or the finalized block
                    if matches!(
                        err,
                        RethError::Canonical(CanonicalError::BlockchainTree(
                            BlockchainTreeError::BlockHashNotFoundInChain { .. }
                        ))
                    ) {
                        // if the inserted block is the currently targeted `finalized` or `safe`
                        // block, we will attempt to make them canonical,
                        // because they are also part of the canonical chain and
                        // their missing block range might already be downloaded (buffered).
                        if let Some(target_hash) = ForkchoiceStateHash::find(&target, inserted.hash)
                            .filter(|h| !h.is_head())
                        {
                            let _ = self.blockchain.make_canonical(target_hash.as_ref());
                        }
                    }
                }
            }
        }
    }

    /// Event handler for events emitted by the [EngineSyncController].
    ///
    /// This returns a result to indicate whether the engine future should resolve (fatal error).
    fn on_sync_event(
        &mut self,
        event: EngineSyncEvent,
    ) -> Option<Result<(), BeaconConsensusEngineError>> {
        match event {
            EngineSyncEvent::FetchedFullBlock(block) => {
                self.on_downloaded_block(block);
            }
            EngineSyncEvent::PipelineStarted(target) => {
                trace!(target: "consensus::engine", ?target, continuous = target.is_none(), "Started the pipeline");
                self.metrics.pipeline_runs.increment(1);
                self.sync_state_updater.update_sync_state(SyncState::Syncing);
            }
            EngineSyncEvent::PipelineTaskDropped => {
                error!(target: "consensus::engine", "Failed to receive spawned pipeline");
                return Some(Err(BeaconConsensusEngineError::PipelineChannelClosed))
            }
            EngineSyncEvent::PipelineFinished { result, reached_max_block } => {
                return self.on_pipeline_finished(result, reached_max_block)
            }
        };

        None
    }

    /// Invoked when the pipeline has finished.
    ///
    /// Returns an Option to indicate whether the engine future should resolve:
    ///
    /// Returns a result if:
    ///  - Ok(()) if the pipeline finished successfully
    ///  - Err(..) if the pipeline failed fatally
    ///
    /// Returns None if the pipeline finished successfully and engine should continue.
    fn on_pipeline_finished(
        &mut self,
        result: Result<ControlFlow, PipelineError>,
        reached_max_block: bool,
    ) -> Option<Result<(), BeaconConsensusEngineError>> {
        trace!(target: "consensus::engine", ?result, ?reached_max_block, "Pipeline finished");
        match result {
            Ok(ctrl) => {
                if reached_max_block {
                    // Terminate the sync early if it's reached the maximum user
                    // configured block.
                    return Some(Ok(()))
                }

                if let ControlFlow::Unwind { bad_block, .. } = ctrl {
                    warn!(target: "consensus::engine", invalid_hash=?bad_block.hash(), invalid_number=?bad_block.number, "Bad block detected in unwind");

                    // update the `invalid_headers` cache with the new invalid headers
                    self.invalid_headers.insert(*bad_block);
                    return None
                }

                // update the canon chain if continuous is enabled
                if self.sync.run_pipeline_continuously() {
                    let max_block = ctrl.block_number().unwrap_or_default();
                    let max_header = match self.blockchain.sealed_header(max_block) {
                        Ok(header) => match header {
                            Some(header) => header,
                            None => {
                                return Some(Err(RethError::Provider(
                                    ProviderError::HeaderNotFound(max_block.into()),
                                )
                                .into()))
                            }
                        },
                        Err(error) => {
                            error!(target: "consensus::engine", ?error, "Error getting canonical header for continuous sync");
                            return Some(Err(RethError::Provider(error).into()))
                        }
                    };
                    self.blockchain.set_canonical_head(max_header);
                }

                let sync_target_state = match self.forkchoice_state_tracker.sync_target_state() {
                    Some(current_state) => current_state,
                    None => {
                        // This is only possible if the node was run with `debug.tip`
                        // argument and without CL.
                        warn!(target: "consensus::engine", "No fork choice state available");
                        return None
                    }
                };

                // Next, we check if we need to schedule another pipeline run or transition
                // to live sync via tree.
                // This can arise if we buffer the forkchoice head, and if the head is an
                // ancestor of an invalid block.
                //
                //  * The forkchoice head could be buffered if it were first sent as a `newPayload`
                //    request.
                //
                // In this case, we won't have the head hash in the database, so we would
                // set the pipeline sync target to a known-invalid head.
                //
                // This is why we check the invalid header cache here.
                let lowest_buffered_ancestor =
                    self.lowest_buffered_ancestor_or(sync_target_state.head_block_hash);

                // this inserts the head if the lowest buffered ancestor is invalid
                if self
                    .check_invalid_ancestor_with_head(
                        lowest_buffered_ancestor,
                        sync_target_state.head_block_hash,
                    )
                    .is_none()
                {
                    let newest_finalized = self
                        .forkchoice_state_tracker
                        .sync_target_state()
                        .map(|s| s.finalized_block_hash)
                        .and_then(|h| self.blockchain.buffered_header_by_hash(h))
                        .map(|header| header.number);

                    // The block number that the pipeline finished at - if the progress or newest
                    // finalized is None then we can't check the distance anyways.
                    //
                    // If both are Some, we perform another distance check and return the desired
                    // pipeline target
                    let pipeline_target = if let (Some(progress), Some(finalized_number)) =
                        (ctrl.block_number(), newest_finalized)
                    {
                        // Determines whether or not we should run the pipeline again, in case the
                        // new gap is large enough to warrant running the pipeline.
                        self.can_pipeline_sync_to_finalized(progress, finalized_number, None)
                    } else {
                        None
                    };

                    // If the distance is large enough, we should run the pipeline again to prevent
                    // the tree update from executing too many blocks and blocking.
                    if let Some(target) = pipeline_target {
                        // run the pipeline to the target since the distance is sufficient
                        self.sync.set_pipeline_sync_target(target);
                    } else {
                        // Update the state and hashes of the blockchain tree if possible.
                        match self.update_tree_on_finished_pipeline(
                            sync_target_state.finalized_block_hash,
                        ) {
                            Ok(synced) => {
                                if !synced {
                                    // We don't have the finalized block in the database, so
                                    // we need to run another pipeline.
                                    self.sync.set_pipeline_sync_target(
                                        sync_target_state.finalized_block_hash,
                                    );
                                }
                            }
                            Err(error) => {
                                error!(target: "consensus::engine", ?error, "Error restoring blockchain tree state");
                                return Some(Err(error.into()))
                            }
                        };
                    }
                }
            }
            // Any pipeline error at this point is fatal.
            Err(error) => return Some(Err(error.into())),
        };

        None
    }

    fn on_hook_result(&self, polled_hook: PolledHook) -> Result<(), BeaconConsensusEngineError> {
        if let EngineHookEvent::Finished(Err(error)) = &polled_hook.event {
            error!(
                target: "consensus::engine",
                name = %polled_hook.name,
                ?error,
                "Hook finished with error"
            )
        }

        if polled_hook.db_access_level.is_read_write() {
            match polled_hook.event {
                EngineHookEvent::NotReady => {}
                EngineHookEvent::Started => {
                    // If the hook has read-write access to the database, it means that the engine
                    // can't process any FCU messages from CL. To prevent CL from sending us
                    // unneeded updates, we need to respond `true` on `eth_syncing` request.
                    self.sync_state_updater.update_sync_state(SyncState::Syncing)
                }
                EngineHookEvent::Finished(_) => {
                    // Hook with read-write access to the database has finished running, so engine
                    // can process new FCU messages from CL again. It's safe to
                    // return `false` on `eth_syncing` request.
                    self.sync_state_updater.update_sync_state(SyncState::Idle);
                    // If the hook had read-write access to the database, it means that the engine
                    // may have accumulated some buffered blocks.
                    if let Err(error) =
                        self.blockchain.connect_buffered_blocks_to_canonical_hashes()
                    {
                        error!(
                            target: "consensus::engine",
                            ?error,
                            "Error connecting buffered blocks to canonical hashes on hook result"
                        );
                        return Err(error.into())
                    }
                }
            }
        }

        Ok(())
    }
}

/// On initialization, the consensus engine will poll the message receiver and return
/// [Poll::Pending] until the first forkchoice update message is received.
///
/// As soon as the consensus engine receives the first forkchoice updated message and updates the
/// local forkchoice state, it will launch the pipeline to sync to the head hash.
/// While the pipeline is syncing, the consensus engine will keep processing messages from the
/// receiver and forwarding them to the blockchain tree.
impl<DB, BT, Client, EngineT> Future for BeaconConsensusEngine<DB, BT, Client, EngineT>
where
    DB: Database + Unpin + 'static,
    Client: HeadersClient + BodiesClient + Clone + Unpin + 'static,
    BT: BlockchainTreeEngine
        + BlockReader
        + BlockIdReader
        + CanonChainTracker
        + StageCheckpointReader
        + ChainSpecProvider
        + Unpin
        + 'static,
    EngineT: EngineTypes + Unpin + 'static,
{
    type Output = Result<(), BeaconConsensusEngineError>;

    fn poll(self: Pin<&mut Self>, cx: &mut Context<'_>) -> Poll<Self::Output> {
        let this = self.get_mut();

        // Control loop that advances the state
        'main: loop {
            // Poll a running hook with db write access (if any) and CL messages first, draining
            // both and then proceeding to polling other parts such as SyncController and hooks.
            loop {
                // Poll a running hook with db write access first, as we will not be able to process
                // any engine messages until it's finished.
                if let Poll::Ready(result) = this.hooks.poll_active_db_write_hook(
                    cx,
                    EngineContext {
                        tip_block_number: this.blockchain.canonical_tip().number,
                        finalized_block_number: this
                            .blockchain
                            .finalized_block_number()
                            .map_err(RethError::Provider)?,
                    },
                )? {
                    this.on_hook_result(result)?;
                    continue
                }

                // Process one incoming message from the CL. We don't drain the messages right away,
                // because we want to sneak a polling of running hook in between them.
                //
                // These messages can affect the state of the SyncController and they're also time
                // sensitive, hence they are polled first.
                if let Poll::Ready(Some(msg)) = this.engine_message_rx.poll_next_unpin(cx) {
                    match msg {
                        BeaconEngineMessage::ForkchoiceUpdated { state, payload_attrs, tx } => {
                            match this.on_forkchoice_updated(state, payload_attrs, tx) {
                                OnForkchoiceUpdateOutcome::Processed => {}
                                OnForkchoiceUpdateOutcome::ReachedMaxBlock => {
                                    // reached the max block, we can terminate the future
                                    return Poll::Ready(Ok(()))
                                }
                                OnForkchoiceUpdateOutcome::Fatal(err) => {
                                    // fatal error, we can terminate the future
                                    return Poll::Ready(Err(RethError::Execution(err).into()))
                                }
                            }
                        }
                        BeaconEngineMessage::NewPayload { payload, cancun_fields, tx } => {
                            this.metrics.new_payload_messages.increment(1);
                            let res = this.on_new_payload(payload, cancun_fields);
                            let _ = tx.send(res);
                        }
                        BeaconEngineMessage::TransitionConfigurationExchanged => {
                            this.blockchain.on_transition_configuration_exchanged();
                        }
                        BeaconEngineMessage::EventListener(tx) => {
                            this.listeners.push_listener(tx);
                        }
                    }
                    continue
                }

                // Both running hook with db write access and engine messages are pending,
                // proceed to other polls
                break
            }

            // process sync events if any
            match this.sync.poll(cx) {
                Poll::Ready(sync_event) => {
                    if let Some(res) = this.on_sync_event(sync_event) {
                        return Poll::Ready(res)
                    }
                    // this could have taken a while, so we start the next cycle to handle any new
                    // engine messages
                    continue 'main
                }
                Poll::Pending => {
                    // no more sync events to process
                }
            }

            // at this point, all engine messages and sync events are fully drained

            // Poll next hook if all conditions are met:
            // 1. Engine and sync messages are fully drained (both pending)
            // 2. Latest FCU status is not INVALID
            if !this.forkchoice_state_tracker.is_latest_invalid() {
                if let Poll::Ready(result) = this.hooks.poll_next_hook(
                    cx,
                    EngineContext {
                        tip_block_number: this.blockchain.canonical_tip().number,
                        finalized_block_number: this
                            .blockchain
                            .finalized_block_number()
                            .map_err(RethError::Provider)?,
                    },
                    this.sync.is_pipeline_active(),
                )? {
                    this.on_hook_result(result)?;

                    // ensure we're polling until pending while also checking for new engine
                    // messages before polling the next hook
                    continue 'main
                }
            }

            // incoming engine messages and sync events are drained, so we can yield back
            // control
            return Poll::Pending
        }
    }
}

/// Represents all outcomes of an applied fork choice update.
#[derive(Debug)]
enum OnForkchoiceUpdateOutcome {
    /// FCU was processed successfully.
    Processed,
    /// FCU was processed successfully and reached max block.
    ReachedMaxBlock,
    /// FCU resulted in a __fatal__ block execution error from which we can't recover.
    Fatal(BlockExecutionError),
}

#[cfg(test)]
mod tests {
    use super::*;
    use crate::{
        test_utils::{spawn_consensus_engine, TestConsensusEngineBuilder},
        BeaconForkChoiceUpdateError,
    };
    use assert_matches::assert_matches;
    use reth_interfaces::test_utils::generators::{self, Rng};
    use reth_primitives::{stage::StageCheckpoint, ChainSpecBuilder, MAINNET};
    use reth_provider::{BlockWriter, ProviderFactory};
    use reth_rpc_types::engine::{ForkchoiceState, ForkchoiceUpdated, PayloadStatus};
    use reth_rpc_types_compat::engine::payload::try_block_to_payload_v1;
    use reth_stages::{ExecOutput, StageError};
    use std::{collections::VecDeque, sync::Arc};
    use tokio::sync::oneshot::error::TryRecvError;

    // Pipeline error is propagated.
    #[tokio::test]
    async fn pipeline_error_is_propagated() {
        let mut rng = generators::rng();
        let chain_spec = Arc::new(
            ChainSpecBuilder::default()
                .chain(MAINNET.chain)
                .genesis(MAINNET.genesis.clone())
                .paris_activated()
                .build(),
        );

        let (consensus_engine, env) = TestConsensusEngineBuilder::new(chain_spec.clone())
            .with_pipeline_exec_outputs(VecDeque::from([Err(StageError::ChannelClosed)]))
            .disable_blockchain_tree_sync()
            .with_max_block(1)
            .build();

        let res = spawn_consensus_engine(consensus_engine);

        let _ = env
            .send_forkchoice_updated(ForkchoiceState {
                head_block_hash: rng.gen(),
                ..Default::default()
            })
            .await;
        assert_matches!(
            res.await,
            Ok(Err(BeaconConsensusEngineError::Pipeline(n))) if matches!(*n.as_ref(),PipelineError::Stage(StageError::ChannelClosed))
        );
    }

    // Test that the consensus engine is idle until first forkchoice updated is received.
    #[tokio::test]
    async fn is_idle_until_forkchoice_is_set() {
        let mut rng = generators::rng();
        let chain_spec = Arc::new(
            ChainSpecBuilder::default()
                .chain(MAINNET.chain)
                .genesis(MAINNET.genesis.clone())
                .paris_activated()
                .build(),
        );

        let (consensus_engine, env) = TestConsensusEngineBuilder::new(chain_spec.clone())
            .with_pipeline_exec_outputs(VecDeque::from([Err(StageError::ChannelClosed)]))
            .disable_blockchain_tree_sync()
            .with_max_block(1)
            .build();

        let mut rx = spawn_consensus_engine(consensus_engine);

        // consensus engine is idle
        std::thread::sleep(Duration::from_millis(100));
        assert_matches!(rx.try_recv(), Err(TryRecvError::Empty));

        // consensus engine is still idle because no FCUs were received
        let _ = env.send_new_payload(try_block_to_payload_v1(SealedBlock::default()), None).await;

        assert_matches!(rx.try_recv(), Err(TryRecvError::Empty));

        // consensus engine is still idle because pruning is running
        let _ = env
            .send_forkchoice_updated(ForkchoiceState {
                head_block_hash: rng.gen(),
                ..Default::default()
            })
            .await;
        assert_matches!(rx.try_recv(), Err(TryRecvError::Empty));

        // consensus engine receives a forkchoice state and triggers the pipeline when pruning is
        // finished
        loop {
            match rx.try_recv() {
                Ok(result) => {
                    assert_matches!(
                        result,
                        Err(BeaconConsensusEngineError::Pipeline(n)) if matches!(*n.as_ref(), PipelineError::Stage(StageError::ChannelClosed))
                    );
                    break
                }
                Err(TryRecvError::Empty) => {
                    let _ = env
                        .send_forkchoice_updated(ForkchoiceState {
                            head_block_hash: rng.gen(),
                            ..Default::default()
                        })
                        .await;
                }
                Err(err) => panic!("receive error: {err}"),
            }
        }
    }

    // Test that the consensus engine runs the pipeline again if the tree cannot be restored.
    // The consensus engine will propagate the second result (error) only if it runs the pipeline
    // for the second time.
    #[tokio::test]
    async fn runs_pipeline_again_if_tree_not_restored() {
        let mut rng = generators::rng();
        let chain_spec = Arc::new(
            ChainSpecBuilder::default()
                .chain(MAINNET.chain)
                .genesis(MAINNET.genesis.clone())
                .paris_activated()
                .build(),
        );

        let (consensus_engine, env) = TestConsensusEngineBuilder::new(chain_spec.clone())
            .with_pipeline_exec_outputs(VecDeque::from([
                Ok(ExecOutput { checkpoint: StageCheckpoint::new(1), done: true }),
                Err(StageError::ChannelClosed),
            ]))
            .disable_blockchain_tree_sync()
            .with_max_block(2)
            .build();

        let rx = spawn_consensus_engine(consensus_engine);

        let _ = env
            .send_forkchoice_updated(ForkchoiceState {
                head_block_hash: rng.gen(),
                ..Default::default()
            })
            .await;

        assert_matches!(
            rx.await,
            Ok(Err(BeaconConsensusEngineError::Pipeline(n)))  if matches!(*n.as_ref(),PipelineError::Stage(StageError::ChannelClosed))
        );
    }

    #[tokio::test]
    async fn terminates_upon_reaching_max_block() {
        let mut rng = generators::rng();
        let max_block = 1000;
        let chain_spec = Arc::new(
            ChainSpecBuilder::default()
                .chain(MAINNET.chain)
                .genesis(MAINNET.genesis.clone())
                .paris_activated()
                .build(),
        );

        let (consensus_engine, env) = TestConsensusEngineBuilder::new(chain_spec.clone())
            .with_pipeline_exec_outputs(VecDeque::from([Ok(ExecOutput {
                checkpoint: StageCheckpoint::new(max_block),
                done: true,
            })]))
            .with_max_block(max_block)
            .disable_blockchain_tree_sync()
            .build();

        let rx = spawn_consensus_engine(consensus_engine);

        let _ = env
            .send_forkchoice_updated(ForkchoiceState {
                head_block_hash: rng.gen(),
                ..Default::default()
            })
            .await;
        assert_matches!(rx.await, Ok(Ok(())));
    }

    fn insert_blocks<'a, DB: Database>(
        provider_factory: ProviderFactory<DB>,
        mut blocks: impl Iterator<Item = &'a SealedBlock>,
    ) {
        let provider = provider_factory.provider_rw().unwrap();
        blocks
            .try_for_each(|b| {
                provider
                    .insert_block(
                        b.clone().try_seal_with_senders().expect("invalid tx signature in block"),
                        None,
                    )
                    .map(|_| ())
            })
            .expect("failed to insert");
        provider.commit().unwrap();
    }

    mod fork_choice_updated {
        use super::*;
        use reth_db::{tables, test_utils::create_test_snapshots_dir, transaction::DbTxMut};
        use reth_interfaces::test_utils::generators::random_block;
        use reth_primitives::U256;
        use reth_rpc_types::engine::ForkchoiceUpdateError;

        #[tokio::test]
        async fn empty_head() {
            let chain_spec = Arc::new(
                ChainSpecBuilder::default()
                    .chain(MAINNET.chain)
                    .genesis(MAINNET.genesis.clone())
                    .paris_activated()
                    .build(),
            );

            let (consensus_engine, env) = TestConsensusEngineBuilder::new(chain_spec.clone())
                .with_pipeline_exec_outputs(VecDeque::from([Ok(ExecOutput {
                    checkpoint: StageCheckpoint::new(0),
                    done: true,
                })]))
                .build();

            let mut engine_rx = spawn_consensus_engine(consensus_engine);

            let res = env.send_forkchoice_updated(ForkchoiceState::default()).await;
            assert_matches!(
                res,
                Err(BeaconForkChoiceUpdateError::ForkchoiceUpdateError(
                    ForkchoiceUpdateError::InvalidState
                ))
            );

            assert_matches!(engine_rx.try_recv(), Err(TryRecvError::Empty));
        }

        #[tokio::test]
        async fn valid_forkchoice() {
            let mut rng = generators::rng();
            let chain_spec = Arc::new(
                ChainSpecBuilder::default()
                    .chain(MAINNET.chain)
                    .genesis(MAINNET.genesis.clone())
                    .paris_activated()
                    .build(),
            );

            let (consensus_engine, env) = TestConsensusEngineBuilder::new(chain_spec.clone())
                .with_pipeline_exec_outputs(VecDeque::from([Ok(ExecOutput {
                    checkpoint: StageCheckpoint::new(0),
                    done: true,
                })]))
                .build();

            let genesis = random_block(&mut rng, 0, None, None, Some(0));
            let block1 = random_block(&mut rng, 1, Some(genesis.hash()), None, Some(0));
            insert_blocks(
                ProviderFactory::new(
                    env.db.as_ref(),
                    chain_spec.clone(),
                    create_test_snapshots_dir(),
                )
                .expect("create provider factory with snapshots"),
                [&genesis, &block1].into_iter(),
            );
            env.db
                .update(|tx| {
                    tx.put::<tables::SyncStage>(
                        StageId::Finish.to_string(),
                        StageCheckpoint::new(block1.number),
                    )
                })
                .unwrap()
                .unwrap();

            let mut engine_rx = spawn_consensus_engine(consensus_engine);

            let forkchoice = ForkchoiceState {
                head_block_hash: block1.hash(),
                finalized_block_hash: block1.hash(),
                ..Default::default()
            };

            let result = env.send_forkchoice_updated(forkchoice).await.unwrap();
            let expected_result = ForkchoiceUpdated::new(PayloadStatus::new(
                PayloadStatusEnum::Valid,
                Some(block1.hash()),
            ));
            assert_eq!(result, expected_result);
            assert_matches!(engine_rx.try_recv(), Err(TryRecvError::Empty));
        }

        #[tokio::test]
        async fn unknown_head_hash() {
            let mut rng = generators::rng();

            let chain_spec = Arc::new(
                ChainSpecBuilder::default()
                    .chain(MAINNET.chain)
                    .genesis(MAINNET.genesis.clone())
                    .paris_activated()
                    .build(),
            );

            let (consensus_engine, env) = TestConsensusEngineBuilder::new(chain_spec.clone())
                .with_pipeline_exec_outputs(VecDeque::from([
                    Ok(ExecOutput { checkpoint: StageCheckpoint::new(0), done: true }),
                    Ok(ExecOutput { checkpoint: StageCheckpoint::new(0), done: true }),
                ]))
                .disable_blockchain_tree_sync()
                .build();

            let genesis = random_block(&mut rng, 0, None, None, Some(0));
            let block1 = random_block(&mut rng, 1, Some(genesis.hash()), None, Some(0));
            insert_blocks(
                ProviderFactory::new(
                    env.db.as_ref(),
                    chain_spec.clone(),
                    create_test_snapshots_dir(),
                )
                .expect("create provider factory with snapshots"),
                [&genesis, &block1].into_iter(),
            );

            let mut engine_rx = spawn_consensus_engine(consensus_engine);

            let next_head = random_block(&mut rng, 2, Some(block1.hash()), None, Some(0));
            let next_forkchoice_state = ForkchoiceState {
                head_block_hash: next_head.hash(),
                finalized_block_hash: block1.hash(),
                ..Default::default()
            };

            // if we `await` in the assert, the forkchoice will poll after we've inserted the block,
            // and it will return VALID instead of SYNCING
            let invalid_rx = env.send_forkchoice_updated(next_forkchoice_state).await;

            // Insert next head immediately after sending forkchoice update
            insert_blocks(
                ProviderFactory::new(
                    env.db.as_ref(),
                    chain_spec.clone(),
                    create_test_snapshots_dir(),
                )
                .expect("create provider factory with snapshots"),
                [&next_head].into_iter(),
            );

            let expected_result = ForkchoiceUpdated::from_status(PayloadStatusEnum::Syncing);
            assert_matches!(invalid_rx, Ok(result) => assert_eq!(result, expected_result));

            let result = env.send_forkchoice_retry_on_syncing(next_forkchoice_state).await.unwrap();
            let expected_result = ForkchoiceUpdated::from_status(PayloadStatusEnum::Valid)
                .with_latest_valid_hash(next_head.hash());
            assert_eq!(result, expected_result);

            assert_matches!(engine_rx.try_recv(), Err(TryRecvError::Empty));
        }

        #[tokio::test]
        async fn unknown_finalized_hash() {
            let mut rng = generators::rng();
            let chain_spec = Arc::new(
                ChainSpecBuilder::default()
                    .chain(MAINNET.chain)
                    .genesis(MAINNET.genesis.clone())
                    .paris_activated()
                    .build(),
            );

            let (consensus_engine, env) = TestConsensusEngineBuilder::new(chain_spec.clone())
                .with_pipeline_exec_outputs(VecDeque::from([Ok(ExecOutput {
                    checkpoint: StageCheckpoint::new(0),
                    done: true,
                })]))
                .disable_blockchain_tree_sync()
                .build();

            let genesis = random_block(&mut rng, 0, None, None, Some(0));
            let block1 = random_block(&mut rng, 1, Some(genesis.hash()), None, Some(0));
            insert_blocks(
                ProviderFactory::new(
                    env.db.as_ref(),
                    chain_spec.clone(),
                    create_test_snapshots_dir(),
                )
                .expect("create provider factory with snapshots"),
                [&genesis, &block1].into_iter(),
            );

            let engine = spawn_consensus_engine(consensus_engine);

            let res = env
                .send_forkchoice_updated(ForkchoiceState {
                    head_block_hash: rng.gen(),
                    finalized_block_hash: block1.hash(),
                    ..Default::default()
                })
                .await;
            let expected_result = ForkchoiceUpdated::from_status(PayloadStatusEnum::Syncing);
            assert_matches!(res, Ok(result) => assert_eq!(result, expected_result));
            drop(engine);
        }

        #[tokio::test]
        async fn forkchoice_updated_pre_merge() {
            let mut rng = generators::rng();
            let chain_spec = Arc::new(
                ChainSpecBuilder::default()
                    .chain(MAINNET.chain)
                    .genesis(MAINNET.genesis.clone())
                    .london_activated()
                    .paris_at_ttd(U256::from(3))
                    .build(),
            );

            let (consensus_engine, env) = TestConsensusEngineBuilder::new(chain_spec.clone())
                .with_pipeline_exec_outputs(VecDeque::from([
                    Ok(ExecOutput { checkpoint: StageCheckpoint::new(0), done: true }),
                    Ok(ExecOutput { checkpoint: StageCheckpoint::new(0), done: true }),
                ]))
                .build();

            let genesis = random_block(&mut rng, 0, None, None, Some(0));
            let mut block1 = random_block(&mut rng, 1, Some(genesis.hash()), None, Some(0));
            block1.header.set_difficulty(U256::from(1));

            // a second pre-merge block
            let mut block2 = random_block(&mut rng, 1, Some(genesis.hash()), None, Some(0));
            block2.header.set_difficulty(U256::from(1));

            // a transition block
            let mut block3 = random_block(&mut rng, 1, Some(genesis.hash()), None, Some(0));
            block3.header.set_difficulty(U256::from(1));

            insert_blocks(
                ProviderFactory::new(
                    env.db.as_ref(),
                    chain_spec.clone(),
                    create_test_snapshots_dir(),
                )
                .expect("create provider factory with snapshots"),
                [&genesis, &block1, &block2, &block3].into_iter(),
            );

            let _engine = spawn_consensus_engine(consensus_engine);

            let res = env
                .send_forkchoice_updated(ForkchoiceState {
                    head_block_hash: block1.hash(),
                    finalized_block_hash: block1.hash(),
                    ..Default::default()
                })
                .await;

            assert_matches!(res, Ok(result) => {
                let ForkchoiceUpdated { payload_status, .. } = result;
                assert_matches!(payload_status.status, PayloadStatusEnum::Invalid { .. });
                assert_eq!(payload_status.latest_valid_hash, Some(B256::ZERO));
            });
        }

        #[tokio::test]
        async fn forkchoice_updated_invalid_pow() {
            let mut rng = generators::rng();
            let chain_spec = Arc::new(
                ChainSpecBuilder::default()
                    .chain(MAINNET.chain)
                    .genesis(MAINNET.genesis.clone())
                    .london_activated()
                    .build(),
            );

            let (consensus_engine, env) = TestConsensusEngineBuilder::new(chain_spec.clone())
                .with_pipeline_exec_outputs(VecDeque::from([
                    Ok(ExecOutput { checkpoint: StageCheckpoint::new(0), done: true }),
                    Ok(ExecOutput { checkpoint: StageCheckpoint::new(0), done: true }),
                ]))
                .build();

            let genesis = random_block(&mut rng, 0, None, None, Some(0));
            let block1 = random_block(&mut rng, 1, Some(genesis.hash()), None, Some(0));

            insert_blocks(
                ProviderFactory::new(
                    env.db.as_ref(),
                    chain_spec.clone(),
                    create_test_snapshots_dir(),
                )
                .expect("create provider factory with snapshots"),
                [&genesis, &block1].into_iter(),
            );

            let _engine = spawn_consensus_engine(consensus_engine);

            let res = env
                .send_forkchoice_updated(ForkchoiceState {
                    head_block_hash: block1.hash(),
                    finalized_block_hash: block1.hash(),
                    ..Default::default()
                })
                .await;
            let expected_result = ForkchoiceUpdated::from_status(PayloadStatusEnum::Invalid {
                validation_error: BlockValidationError::BlockPreMerge { hash: block1.hash() }
                    .to_string(),
            })
            .with_latest_valid_hash(B256::ZERO);
            assert_matches!(res, Ok(result) => assert_eq!(result, expected_result));
        }
    }

    mod new_payload {
        use super::*;
<<<<<<< HEAD
        use reth_db::test_utils::create_test_snapshots_dir;
        use reth_interfaces::test_utils::{generators, generators::random_block};
=======
        use reth_interfaces::test_utils::generators::random_block;
>>>>>>> c2b7a386
        use reth_primitives::{
            genesis::{Genesis, GenesisAllocator},
            Hardfork,
        };
        use reth_provider::test_utils::blocks::BlockChainTestData;

        #[tokio::test]
        async fn new_payload_before_forkchoice() {
            let mut rng = generators::rng();
            let chain_spec = Arc::new(
                ChainSpecBuilder::default()
                    .chain(MAINNET.chain)
                    .genesis(MAINNET.genesis.clone())
                    .paris_activated()
                    .build(),
            );

            let (consensus_engine, env) = TestConsensusEngineBuilder::new(chain_spec.clone())
                .with_pipeline_exec_outputs(VecDeque::from([Ok(ExecOutput {
                    checkpoint: StageCheckpoint::new(0),
                    done: true,
                })]))
                .build();

            let mut engine_rx = spawn_consensus_engine(consensus_engine);

            // Send new payload
            let res = env
                .send_new_payload(
                    try_block_to_payload_v1(random_block(&mut rng, 0, None, None, Some(0))),
                    None,
                )
                .await;

            // Invalid, because this is a genesis block
            assert_matches!(res, Ok(result) => assert_matches!(result.status, PayloadStatusEnum::Invalid { .. }));

            // Send new payload
            let res = env
                .send_new_payload(
                    try_block_to_payload_v1(random_block(&mut rng, 1, None, None, Some(0))),
                    None,
                )
                .await;

            let expected_result = PayloadStatus::from_status(PayloadStatusEnum::Syncing);
            assert_matches!(res, Ok(result) => assert_eq!(result, expected_result));

            assert_matches!(engine_rx.try_recv(), Err(TryRecvError::Empty));
        }

        #[tokio::test]
        async fn payload_known() {
            let mut rng = generators::rng();
            let chain_spec = Arc::new(
                ChainSpecBuilder::default()
                    .chain(MAINNET.chain)
                    .genesis(MAINNET.genesis.clone())
                    .paris_activated()
                    .build(),
            );

            let (consensus_engine, env) = TestConsensusEngineBuilder::new(chain_spec.clone())
                .with_pipeline_exec_outputs(VecDeque::from([Ok(ExecOutput {
                    checkpoint: StageCheckpoint::new(0),
                    done: true,
                })]))
                .build();

            let genesis = random_block(&mut rng, 0, None, None, Some(0));
            let block1 = random_block(&mut rng, 1, Some(genesis.hash()), None, Some(0));
            let block2 = random_block(&mut rng, 2, Some(block1.hash()), None, Some(0));
            insert_blocks(
                ProviderFactory::new(
                    env.db.as_ref(),
                    chain_spec.clone(),
                    create_test_snapshots_dir(),
                )
                .expect("create provider factory with snapshots"),
                [&genesis, &block1, &block2].into_iter(),
            );

            let mut engine_rx = spawn_consensus_engine(consensus_engine);

            // Send forkchoice
            let res = env
                .send_forkchoice_updated(ForkchoiceState {
                    head_block_hash: block1.hash(),
                    finalized_block_hash: block1.hash(),
                    ..Default::default()
                })
                .await;
            let expected_result = PayloadStatus::from_status(PayloadStatusEnum::Valid)
                .with_latest_valid_hash(block1.hash());
            assert_matches!(res, Ok(ForkchoiceUpdated { payload_status, .. }) => assert_eq!(payload_status, expected_result));

            // Send new payload
            let result = env
                .send_new_payload_retry_on_syncing(try_block_to_payload_v1(block2.clone()), None)
                .await
                .unwrap();

            let expected_result = PayloadStatus::from_status(PayloadStatusEnum::Valid)
                .with_latest_valid_hash(block2.hash());
            assert_eq!(result, expected_result);
            assert_matches!(engine_rx.try_recv(), Err(TryRecvError::Empty));
        }

        #[tokio::test]
        async fn simple_validate_block() {
            let mut rng = generators::rng();
            let amount = U256::from(1000000000000000000u64);
            let mut allocator = GenesisAllocator::default().with_rng(&mut rng);
            for _ in 0..16 {
                // add 16 new accounts
                allocator.new_funded_account(amount);
            }

            let alloc = allocator.build();

            let genesis = Genesis::default().extend_accounts(alloc);

            let chain_spec = Arc::new(
                ChainSpecBuilder::default()
                    .chain(MAINNET.chain)
                    .genesis(genesis)
                    .shanghai_activated()
                    .build(),
            );

            let (consensus_engine, env) = TestConsensusEngineBuilder::new(chain_spec.clone())
                .with_real_pipeline()
                .with_real_executor()
                .with_real_consensus()
                .build();

            let genesis =
                SealedBlock { header: chain_spec.sealed_genesis_header(), ..Default::default() };
            let block1 = random_block(&mut rng, 1, Some(chain_spec.genesis_hash()), None, Some(0));

            // TODO: add transactions that transfer from the alloc accounts, generating the new
            // block tx and state root

            insert_blocks(
                ProviderFactory::new(
                    env.db.as_ref(),
                    chain_spec.clone(),
                    create_test_snapshots_dir(),
                )
                .expect("create provider factory with snapshots"),
                [&genesis, &block1].into_iter(),
            );

            let mut engine_rx = spawn_consensus_engine(consensus_engine);

            // Send forkchoice
            let res = env
                .send_forkchoice_updated(ForkchoiceState {
                    head_block_hash: block1.hash(),
                    finalized_block_hash: block1.hash(),
                    ..Default::default()
                })
                .await;
            let expected_result = PayloadStatus::from_status(PayloadStatusEnum::Valid)
                .with_latest_valid_hash(block1.hash());
            assert_matches!(res, Ok(ForkchoiceUpdated { payload_status, .. }) => assert_eq!(payload_status, expected_result));
            assert_matches!(engine_rx.try_recv(), Err(TryRecvError::Empty));
        }

        #[tokio::test]
        async fn payload_parent_unknown() {
            let mut rng = generators::rng();
            let chain_spec = Arc::new(
                ChainSpecBuilder::default()
                    .chain(MAINNET.chain)
                    .genesis(MAINNET.genesis.clone())
                    .paris_activated()
                    .build(),
            );

            let (consensus_engine, env) = TestConsensusEngineBuilder::new(chain_spec.clone())
                .with_pipeline_exec_outputs(VecDeque::from([Ok(ExecOutput {
                    checkpoint: StageCheckpoint::new(0),
                    done: true,
                })]))
                .build();

            let genesis = random_block(&mut rng, 0, None, None, Some(0));

            insert_blocks(
                ProviderFactory::new(
                    env.db.as_ref(),
                    chain_spec.clone(),
                    create_test_snapshots_dir(),
                )
                .expect("create provider factory with snapshots"),
                [&genesis].into_iter(),
            );

            let mut engine_rx = spawn_consensus_engine(consensus_engine);

            // Send forkchoice
            let res = env
                .send_forkchoice_updated(ForkchoiceState {
                    head_block_hash: genesis.hash(),
                    finalized_block_hash: genesis.hash(),
                    ..Default::default()
                })
                .await;
            let expected_result = PayloadStatus::from_status(PayloadStatusEnum::Valid)
                .with_latest_valid_hash(genesis.hash());
            assert_matches!(res, Ok(ForkchoiceUpdated { payload_status, .. }) => assert_eq!(payload_status, expected_result));

            // Send new payload
            let parent = rng.gen();
            let block = random_block(&mut rng, 2, Some(parent), None, Some(0));
            let res = env.send_new_payload(try_block_to_payload_v1(block), None).await;
            let expected_result = PayloadStatus::from_status(PayloadStatusEnum::Syncing);
            assert_matches!(res, Ok(result) => assert_eq!(result, expected_result));

            assert_matches!(engine_rx.try_recv(), Err(TryRecvError::Empty));
        }

        #[tokio::test]
        async fn payload_pre_merge() {
            let data = BlockChainTestData::default();
            let mut block1 = data.blocks[0].0.block.clone();
            block1
                .header
                .set_difficulty(MAINNET.fork(Hardfork::Paris).ttd().unwrap() - U256::from(1));
            block1 = block1.unseal().seal_slow();
            let (block2, exec_result2) = data.blocks[1].clone();
            let mut block2 = block2.unseal().block;
            block2.withdrawals = None;
            block2.header.parent_hash = block1.hash();
            block2.header.base_fee_per_gas = Some(100);
            block2.header.difficulty = U256::ZERO;
            let block2 = block2.clone().seal_slow();

            let chain_spec = Arc::new(
                ChainSpecBuilder::default()
                    .chain(MAINNET.chain)
                    .genesis(MAINNET.genesis.clone())
                    .london_activated()
                    .build(),
            );

            let (consensus_engine, env) = TestConsensusEngineBuilder::new(chain_spec.clone())
                .with_pipeline_exec_outputs(VecDeque::from([Ok(ExecOutput {
                    checkpoint: StageCheckpoint::new(0),
                    done: true,
                })]))
                .with_executor_results(Vec::from([exec_result2]))
                .build();

            insert_blocks(
                ProviderFactory::new(
                    env.db.as_ref(),
                    chain_spec.clone(),
                    create_test_snapshots_dir(),
                )
                .expect("create provider factory with snapshots"),
                [&data.genesis, &block1].into_iter(),
            );

            let mut engine_rx = spawn_consensus_engine(consensus_engine);

            // Send forkchoice
            let res = env
                .send_forkchoice_updated(ForkchoiceState {
                    head_block_hash: block1.hash(),
                    finalized_block_hash: block1.hash(),
                    ..Default::default()
                })
                .await;

            let expected_result = PayloadStatus::from_status(PayloadStatusEnum::Invalid {
                validation_error: BlockValidationError::BlockPreMerge { hash: block1.hash() }
                    .to_string(),
            })
            .with_latest_valid_hash(B256::ZERO);
            assert_matches!(res, Ok(ForkchoiceUpdated { payload_status, .. }) => assert_eq!(payload_status, expected_result));

            // Send new payload
            let result = env
                .send_new_payload_retry_on_syncing(try_block_to_payload_v1(block2.clone()), None)
                .await
                .unwrap();

            let expected_result = PayloadStatus::from_status(PayloadStatusEnum::Invalid {
                validation_error: BlockValidationError::BlockPreMerge { hash: block2.hash() }
                    .to_string(),
            })
            .with_latest_valid_hash(B256::ZERO);
            assert_eq!(result, expected_result);

            assert_matches!(engine_rx.try_recv(), Err(TryRecvError::Empty));
        }
    }
}<|MERGE_RESOLUTION|>--- conflicted
+++ resolved
@@ -2408,12 +2408,8 @@
 
     mod new_payload {
         use super::*;
-<<<<<<< HEAD
         use reth_db::test_utils::create_test_snapshots_dir;
         use reth_interfaces::test_utils::{generators, generators::random_block};
-=======
-        use reth_interfaces::test_utils::generators::random_block;
->>>>>>> c2b7a386
         use reth_primitives::{
             genesis::{Genesis, GenesisAllocator},
             Hardfork,
