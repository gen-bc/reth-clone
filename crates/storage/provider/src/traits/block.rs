use crate::{
    BlockIdReader, BlockNumReader, BundleState, Chain, HeaderProvider, ReceiptProvider,
    ReceiptProviderIdExt, TransactionsProvider, WithdrawalsProvider,
};
use auto_impl::auto_impl;
use reth_db::models::StoredBlockBodyIndices;
use reth_interfaces::Result;
use reth_primitives::{
    Address, Block, BlockHashOrNumber, BlockId, BlockNumber, BlockNumberOrTag, BlockWithSenders,
    ChainSpec, Header, Receipt, SealedBlock, SealedBlockWithSenders, SealedHeader, H256,
};
use std::ops::RangeInclusive;

/// A helper enum that represents the origin of the requested block.
///
/// This helper type's sole purpose is to give the caller more control over from where blocks can be
/// fetched.
#[derive(Debug, Clone, Copy, PartialEq, Eq, Hash, Default)]
pub enum BlockSource {
    /// Check all available sources.
    ///
    /// Note: it's expected that looking up pending blocks is faster than looking up blocks in the
    /// database so this prioritizes Pending > Database.
    #[default]
    Any,
    /// The block was fetched from the pending block source, the blockchain tree that buffers
    /// blocks that are not yet finalized.
    Pending,
    /// The block was fetched from the database.
    Database,
}

impl BlockSource {
    /// Returns `true` if the block source is `Pending` or `Any`.
    pub fn is_pending(&self) -> bool {
        matches!(self, BlockSource::Pending | BlockSource::Any)
    }

    /// Returns `true` if the block source is `Database` or `Any`.
    pub fn is_database(&self) -> bool {
        matches!(self, BlockSource::Database | BlockSource::Any)
    }
}

/// Api trait for fetching `Block` related data.
///
/// If not requested otherwise, implementers of this trait should prioritize fetching blocks from
/// the database.
#[auto_impl::auto_impl(&, Arc)]
pub trait BlockReader:
    BlockNumReader
    + HeaderProvider
    + TransactionsProvider
    + ReceiptProvider
    + WithdrawalsProvider
    + Send
    + Sync
{
    /// Tries to find in the given block source.
    ///
    /// Note: this only operates on the hash because the number might be ambiguous.
    ///
    /// Returns `None` if block is not found.
    fn find_block_by_hash(&self, hash: H256, source: BlockSource) -> Result<Option<Block>>;

    /// Returns the block with given id from the database.
    ///
    /// Returns `None` if block is not found.
    fn block(&self, id: BlockHashOrNumber) -> Result<Option<Block>>;

    /// Returns the pending block if available
    ///
    /// Note: This returns a [SealedBlock] because it's expected that this is sealed by the provider
    /// and the caller does not know the hash.
    fn pending_block(&self) -> Result<Option<SealedBlock>>;

    /// Returns the pending block and receipts if available.
    fn pending_block_and_receipts(&self) -> Result<Option<(SealedBlock, Vec<Receipt>)>>;

    /// Returns the ommers/uncle headers of the given block from the database.
    ///
    /// Returns `None` if block is not found.
    fn ommers(&self, id: BlockHashOrNumber) -> Result<Option<Vec<Header>>>;

    /// Returns the block with matching hash from the database.
    ///
    /// Returns `None` if block is not found.
    fn block_by_hash(&self, hash: H256) -> Result<Option<Block>> {
        self.block(hash.into())
    }

    /// Returns the block with matching number from database.
    ///
    /// Returns `None` if block is not found.
    fn block_by_number(&self, num: u64) -> Result<Option<Block>> {
        self.block(num.into())
    }

    /// Returns the block body indices with matching number from database.
    ///
    /// Returns `None` if block is not found.
    fn block_body_indices(&self, num: u64) -> Result<Option<StoredBlockBodyIndices>>;

    /// Returns the block with senders with matching number from database.
    ///
    /// Returns `None` if block is not found.
    fn block_with_senders(&self, number: BlockNumber) -> Result<Option<BlockWithSenders>>;
}

/// Trait extension for `BlockReader`, for types that implement `BlockId` conversion.
///
/// The `BlockReader` trait should be implemented on types that can retrieve a block from either
/// a block number or hash. However, it might be desirable to fetch a block from a `BlockId` type,
/// which can be a number, hash, or tag such as `BlockNumberOrTag::Safe`.
///
/// Resolving tags requires keeping track of block hashes or block numbers associated with the tag,
/// so this trait can only be implemented for types that implement `BlockIdReader`. The
/// `BlockIdReader` methods should be used to resolve `BlockId`s to block numbers or hashes, and
/// retrieving the block should be done using the type's `BlockReader` methods.
#[auto_impl::auto_impl(&, Arc)]
pub trait BlockReaderIdExt: BlockReader + BlockIdReader + ReceiptProviderIdExt {
    /// Returns the block with matching tag from the database
    ///
    /// Returns `None` if block is not found.
    fn block_by_number_or_tag(&self, id: BlockNumberOrTag) -> Result<Option<Block>> {
        self.convert_block_number(id)?.map_or_else(|| Ok(None), |num| self.block(num.into()))
    }

    /// Returns the pending block header if available
    ///
    /// Note: This returns a [SealedHeader] because it's expected that this is sealed by the
    /// provider and the caller does not know the hash.
    fn pending_header(&self) -> Result<Option<SealedHeader>> {
        self.sealed_header_by_id(BlockNumberOrTag::Pending.into())
    }

    /// Returns the latest block header if available
    ///
    /// Note: This returns a [SealedHeader] because it's expected that this is sealed by the
    /// provider and the caller does not know the hash.
    fn latest_header(&self) -> Result<Option<SealedHeader>> {
        self.sealed_header_by_id(BlockNumberOrTag::Latest.into())
    }

    /// Returns the safe block header if available
    ///
    /// Note: This returns a [SealedHeader] because it's expected that this is sealed by the
    /// provider and the caller does not know the hash.
    fn safe_header(&self) -> Result<Option<SealedHeader>> {
        self.sealed_header_by_id(BlockNumberOrTag::Safe.into())
    }

    /// Returns the finalized block header if available
    ///
    /// Note: This returns a [SealedHeader] because it's expected that this is sealed by the
    /// provider and the caller does not know the hash.
    fn finalized_header(&self) -> Result<Option<SealedHeader>> {
        self.sealed_header_by_id(BlockNumberOrTag::Finalized.into())
    }

    /// Returns the block with the matching `BlockId` from the database.
    ///
    /// Returns `None` if block is not found.
    fn block_by_id(&self, id: BlockId) -> Result<Option<Block>>;

    /// Returns the header with matching tag from the database
    ///
    /// Returns `None` if header is not found.
    fn header_by_number_or_tag(&self, id: BlockNumberOrTag) -> Result<Option<Header>> {
        self.convert_block_number(id)?
            .map_or_else(|| Ok(None), |num| self.header_by_hash_or_number(num.into()))
    }

    /// Returns the header with matching tag from the database
    ///
    /// Returns `None` if header is not found.
    fn sealed_header_by_number_or_tag(&self, id: BlockNumberOrTag) -> Result<Option<SealedHeader>> {
        self.convert_block_number(id)?
            .map_or_else(|| Ok(None), |num| self.header_by_hash_or_number(num.into()))?
            .map_or_else(|| Ok(None), |h| Ok(Some(h.seal_slow())))
    }

    /// Returns the sealed header with the matching `BlockId` from the database.
    ///
    /// Returns `None` if header is not found.
    fn sealed_header_by_id(&self, id: BlockId) -> Result<Option<SealedHeader>>;

    /// Returns the header with the matching `BlockId` from the database.
    ///
    /// Returns `None` if header is not found.
    fn header_by_id(&self, id: BlockId) -> Result<Option<Header>>;

    /// Returns the ommers with the matching tag from the database.
    fn ommers_by_number_or_tag(&self, id: BlockNumberOrTag) -> Result<Option<Vec<Header>>> {
        self.convert_block_number(id)?.map_or_else(|| Ok(None), |num| self.ommers(num.into()))
    }

    /// Returns the ommers with the matching `BlockId` from the database.
    ///
    /// Returns `None` if block is not found.
    fn ommers_by_id(&self, id: BlockId) -> Result<Option<Vec<Header>>>;
}

/// BlockExecution Writer
#[auto_impl(&, Arc, Box)]
pub trait BlockExecutionWriter: BlockWriter + BlockReader + Send + Sync {
    /// Get range of blocks and its execution result
    fn get_block_and_execution_range(
        &self,
        chain_spec: &ChainSpec,
        range: RangeInclusive<BlockNumber>,
    ) -> Result<Chain> {
        self.get_or_take_block_and_execution_range::<false>(chain_spec, range)
    }

    /// Take range of blocks and its execution result
    fn take_block_and_execution_range(
        &self,
        chain_spec: &ChainSpec,
        range: RangeInclusive<BlockNumber>,
    ) -> Result<Chain> {
        self.get_or_take_block_and_execution_range::<true>(chain_spec, range)
    }

    /// Return range of blocks and its execution result
    fn get_or_take_block_and_execution_range<const TAKE: bool>(
        &self,
        chain_spec: &ChainSpec,
        range: RangeInclusive<BlockNumber>,
    ) -> Result<Chain>;
}

/// Block Writer
#[auto_impl(&, Arc, Box)]
pub trait BlockWriter: Send + Sync {
    /// Insert full block and make it canonical. Parent tx num and transition id is taken from
    /// parent block in database.
    ///
    /// Return [StoredBlockBodyIndices] that contains indices of the first and last transactions and
    /// transition in the block.
    fn insert_block(
        &self,
        block: SealedBlock,
        senders: Option<Vec<Address>>,
    ) -> Result<StoredBlockBodyIndices>;

<<<<<<< HEAD
    /// Append blocks and insert its bundle state.
    /// This will insert block data to all related tables and will update pipeline progress.
    fn append_blocks_with_bundle_state(
=======
    /// Appends a batch of sealed blocks to the blockchain, including sender information, and
    /// updates the post-state.
    ///
    /// Inserts the blocks into the database and updates the state with
    /// provided `PostState`.
    ///
    /// # Parameters
    ///
    /// - `blocks`: Vector of `SealedBlockWithSenders` instances to append.
    /// - `state`: Post-state information to update after appending.
    ///
    /// # Returns
    ///
    /// Returns `Ok(())` on success, or an error if any operation fails.

    fn append_blocks_with_post_state(
>>>>>>> 863cc166
        &self,
        blocks: Vec<SealedBlockWithSenders>,
        state: BundleState,
    ) -> Result<()>;
}<|MERGE_RESOLUTION|>--- conflicted
+++ resolved
@@ -244,11 +244,6 @@
         senders: Option<Vec<Address>>,
     ) -> Result<StoredBlockBodyIndices>;
 
-<<<<<<< HEAD
-    /// Append blocks and insert its bundle state.
-    /// This will insert block data to all related tables and will update pipeline progress.
-    fn append_blocks_with_bundle_state(
-=======
     /// Appends a batch of sealed blocks to the blockchain, including sender information, and
     /// updates the post-state.
     ///
@@ -264,8 +259,7 @@
     ///
     /// Returns `Ok(())` on success, or an error if any operation fails.
 
-    fn append_blocks_with_post_state(
->>>>>>> 863cc166
+    fn append_blocks_with_bundle_state(
         &self,
         blocks: Vec<SealedBlockWithSenders>,
         state: BundleState,
