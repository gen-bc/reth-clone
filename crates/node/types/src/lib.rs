//! Standalone crate for Reth configuration traits and builder types.

#![doc(
    html_logo_url = "https://raw.githubusercontent.com/paradigmxyz/reth/main/assets/reth-docs.png",
    html_favicon_url = "https://avatars0.githubusercontent.com/u/97369466?s=256",
    issue_tracker_base_url = "https://github.com/paradigmxyz/reth/issues/"
)]
#![cfg_attr(not(test), warn(unused_crate_dependencies))]
#![cfg_attr(docsrs, feature(doc_cfg, doc_auto_cfg))]
#![cfg_attr(not(feature = "std"), no_std)]

pub use reth_primitives::EthPrimitives;
pub use reth_primitives_traits::{
    Block, BlockBody, FullBlock, FullNodePrimitives, FullReceipt, FullSignedTx, NodePrimitives,
};

use core::{fmt::Debug, marker::PhantomData};

use reth_chainspec::EthChainSpec;
use reth_db_api::{
    database_metrics::{DatabaseMetadata, DatabaseMetrics},
    Database,
};
use reth_engine_primitives::EngineTypes;
use reth_trie_db::StateCommitment;

/// The type that configures the essential types of an Ethereum-like node.
///
/// This includes the primitive types of a node and chain specification.
///
/// This trait is intended to be stateless and only define the types of the node.
pub trait NodeTypes: Send + Sync + Unpin + 'static {
    /// The node's primitive types, defining basic operations and structures.
    type Primitives: NodePrimitives<Receipt = reth_primitives::Receipt>;
    /// The type used for configuration of the EVM.
    type ChainSpec: EthChainSpec;
    /// The type used to perform state commitment operations.
    type StateCommitment: StateCommitment;
    /// The type responsible for writing chain primitives to storage.
    type Storage: Default + Send + Sync + Unpin + Debug + 'static;
}

/// The type that configures an Ethereum-like node with an engine for consensus.
pub trait NodeTypesWithEngine: NodeTypes<Primitives = EthPrimitives> {
    /// The node's engine types, defining the interaction with the consensus engine.
    type Engine: EngineTypes;
}

/// A helper trait that is downstream of the [`NodeTypesWithEngine`] trait and adds database to the
/// node.
///
/// Its types are configured by node internally and are not intended to be user configurable.
pub trait NodeTypesWithDB: NodeTypes<Primitives = EthPrimitives> {
    /// Underlying database type used by the node to store and retrieve data.
    type DB: Database + DatabaseMetrics + DatabaseMetadata + Clone + Unpin + 'static;
}

/// An adapter type combining [`NodeTypes`] and db into [`NodeTypesWithDB`].
#[derive(Debug)]
pub struct NodeTypesWithDBAdapter<Types, DB> {
    types: PhantomData<Types>,
    db: PhantomData<DB>,
}

impl<Types, DB> NodeTypesWithDBAdapter<Types, DB> {
    /// Create a new adapter with the configured types.
    pub fn new() -> Self {
        Self { types: Default::default(), db: Default::default() }
    }
}

impl<Types, DB> Default for NodeTypesWithDBAdapter<Types, DB> {
    fn default() -> Self {
        Self::new()
    }
}

impl<Types, DB> Clone for NodeTypesWithDBAdapter<Types, DB> {
    fn clone(&self) -> Self {
        Self { types: self.types, db: self.db }
    }
}

impl<Types, DB> NodeTypes for NodeTypesWithDBAdapter<Types, DB>
where
    Types: NodeTypes,
    DB: Send + Sync + Unpin + 'static,
{
    type Primitives = Types::Primitives;
    type ChainSpec = Types::ChainSpec;
    type StateCommitment = Types::StateCommitment;
    type Storage = Types::Storage;
}

impl<Types, DB> NodeTypesWithEngine for NodeTypesWithDBAdapter<Types, DB>
where
    Types: NodeTypesWithEngine,
    DB: Send + Sync + Unpin + 'static,
{
    type Engine = Types::Engine;
}

impl<Types, DB> NodeTypesWithDB for NodeTypesWithDBAdapter<Types, DB>
where
    Types: NodeTypes<Primitives = EthPrimitives>,
    DB: Database + DatabaseMetrics + DatabaseMetadata + Clone + Unpin + 'static,
{
    type DB = DB;
}

/// A [`NodeTypes`] type builder.
#[derive(Debug)]
pub struct AnyNodeTypes<P = (), C = (), SC = (), S = ()>(
    PhantomData<P>,
    PhantomData<C>,
    PhantomData<SC>,
    PhantomData<S>,
);

impl<P, C, SC, S> Default for AnyNodeTypes<P, C, SC, S> {
    fn default() -> Self {
        Self::new()
    }
}

impl<P, C, SC, S> AnyNodeTypes<P, C, SC, S> {
    /// Creates a new instance of [`AnyNodeTypes`].
    pub const fn new() -> Self {
        Self(PhantomData, PhantomData, PhantomData, PhantomData)
    }

    /// Sets the `Primitives` associated type.
    pub const fn primitives<T>(self) -> AnyNodeTypes<T, C, SC, S> {
        AnyNodeTypes::new()
    }

    /// Sets the `ChainSpec` associated type.
    pub const fn chain_spec<T>(self) -> AnyNodeTypes<P, T, SC, S> {
        AnyNodeTypes::new()
    }

    /// Sets the `StateCommitment` associated type.
    pub const fn state_commitment<T>(self) -> AnyNodeTypes<P, C, T, S> {
        AnyNodeTypes::new()
    }

    /// Sets the `Storage` associated type.
    pub const fn storage<T>(self) -> AnyNodeTypes<P, C, SC, T> {
        AnyNodeTypes::new()
    }
}

impl<P, C, SC, S> NodeTypes for AnyNodeTypes<P, C, SC, S>
where
    P: NodePrimitives<Receipt = reth_primitives::Receipt> + Send + Sync + Unpin + 'static,
    C: EthChainSpec + 'static,
    SC: StateCommitment,
    S: Default + Send + Sync + Unpin + Debug + 'static,
{
    type Primitives = P;
    type ChainSpec = C;
    type StateCommitment = SC;
    type Storage = S;
}

/// A [`NodeTypesWithEngine`] type builder.
#[derive(Debug)]
pub struct AnyNodeTypesWithEngine<P = (), E = (), C = (), SC = (), S = ()> {
    /// Embedding the basic node types.
    _base: AnyNodeTypes<P, C, SC, S>,
    /// Phantom data for the engine.
    _engine: PhantomData<E>,
}

impl<P, E, C, SC, S> Default for AnyNodeTypesWithEngine<P, E, C, SC, S> {
    fn default() -> Self {
        Self::new()
    }
}

impl<P, E, C, SC, S> AnyNodeTypesWithEngine<P, E, C, SC, S> {
    /// Creates a new instance of [`AnyNodeTypesWithEngine`].
    pub const fn new() -> Self {
        Self { _base: AnyNodeTypes::new(), _engine: PhantomData }
    }

    /// Sets the `Primitives` associated type.
    pub const fn primitives<T>(self) -> AnyNodeTypesWithEngine<T, E, C, SC, S> {
        AnyNodeTypesWithEngine::new()
    }

    /// Sets the `Engine` associated type.
    pub const fn engine<T>(self) -> AnyNodeTypesWithEngine<P, T, C, SC, S> {
        AnyNodeTypesWithEngine::new()
    }

    /// Sets the `ChainSpec` associated type.
    pub const fn chain_spec<T>(self) -> AnyNodeTypesWithEngine<P, E, T, SC, S> {
        AnyNodeTypesWithEngine::new()
    }

    /// Sets the `StateCommitment` associated type.
    pub const fn state_commitment<T>(self) -> AnyNodeTypesWithEngine<P, E, C, T, S> {
        AnyNodeTypesWithEngine::new()
    }

    /// Sets the `Storage` associated type.
    pub const fn storage<T>(self) -> AnyNodeTypesWithEngine<P, E, C, SC, T> {
        AnyNodeTypesWithEngine::new()
    }
}

impl<P, E, C, SC, S> NodeTypes for AnyNodeTypesWithEngine<P, E, C, SC, S>
where
    P: NodePrimitives<Receipt = reth_primitives::Receipt> + Send + Sync + Unpin + 'static,
    E: EngineTypes + Send + Sync + Unpin,
    C: EthChainSpec + 'static,
    SC: StateCommitment,
    S: Default + Send + Sync + Unpin + Debug + 'static,
{
    type Primitives = EthPrimitives;
    type ChainSpec = C;
    type StateCommitment = SC;
    type Storage = S;
}

impl<P, E, C, SC, S> NodeTypesWithEngine for AnyNodeTypesWithEngine<P, E, C, SC, S>
where
    P: NodePrimitives<Receipt = reth_primitives::Receipt> + Send + Sync + Unpin + 'static,
    E: EngineTypes + Send + Sync + Unpin,
    C: EthChainSpec + 'static,
    SC: StateCommitment,
    S: Default + Send + Sync + Unpin + Debug + 'static,
{
    type Engine = E;
}

<<<<<<< HEAD
/// Helper adapter type for accessing data primitives aggregator type on [`NodeTypes`].
pub type Prims<N> = <N as NodeTypes>::Primitives;
=======
/// Helper adapter type for accessing [`NodePrimitives::Block`] on [`NodeTypes`].
pub type BlockTy<N> = <<N as NodeTypes>::Primitives as NodePrimitives>::Block;
>>>>>>> 863c5233

/// Helper adapter type for accessing [`NodePrimitives::BlockHeader`] on [`NodeTypes`].
pub type HeaderTy<N> = <<N as NodeTypes>::Primitives as NodePrimitives>::BlockHeader;

/// Helper adapter type for accessing [`NodePrimitives::BlockBody`] on [`NodeTypes`].
pub type BodyTy<N> = <<N as NodeTypes>::Primitives as NodePrimitives>::BlockBody;

/// Helper adapter type for accessing [`NodePrimitives::SignedTx`] on [`NodeTypes`].
pub type TxTy<N> = <<N as NodeTypes>::Primitives as NodePrimitives>::SignedTx;<|MERGE_RESOLUTION|>--- conflicted
+++ resolved
@@ -41,7 +41,7 @@
 }
 
 /// The type that configures an Ethereum-like node with an engine for consensus.
-pub trait NodeTypesWithEngine: NodeTypes<Primitives = EthPrimitives> {
+pub trait NodeTypesWithEngine: NodeTypes {
     /// The node's engine types, defining the interaction with the consensus engine.
     type Engine: EngineTypes;
 }
@@ -50,7 +50,7 @@
 /// node.
 ///
 /// Its types are configured by node internally and are not intended to be user configurable.
-pub trait NodeTypesWithDB: NodeTypes<Primitives = EthPrimitives> {
+pub trait NodeTypesWithDB: NodeTypes {
     /// Underlying database type used by the node to store and retrieve data.
     type DB: Database + DatabaseMetrics + DatabaseMetadata + Clone + Unpin + 'static;
 }
@@ -102,7 +102,7 @@
 
 impl<Types, DB> NodeTypesWithDB for NodeTypesWithDBAdapter<Types, DB>
 where
-    Types: NodeTypes<Primitives = EthPrimitives>,
+    Types: NodeTypes,
     DB: Database + DatabaseMetrics + DatabaseMetadata + Clone + Unpin + 'static,
 {
     type DB = DB;
@@ -218,7 +218,7 @@
     SC: StateCommitment,
     S: Default + Send + Sync + Unpin + Debug + 'static,
 {
-    type Primitives = EthPrimitives;
+    type Primitives = P;
     type ChainSpec = C;
     type StateCommitment = SC;
     type Storage = S;
@@ -235,13 +235,11 @@
     type Engine = E;
 }
 
-<<<<<<< HEAD
 /// Helper adapter type for accessing data primitives aggregator type on [`NodeTypes`].
 pub type Prims<N> = <N as NodeTypes>::Primitives;
-=======
+
 /// Helper adapter type for accessing [`NodePrimitives::Block`] on [`NodeTypes`].
 pub type BlockTy<N> = <<N as NodeTypes>::Primitives as NodePrimitives>::Block;
->>>>>>> 863c5233
 
 /// Helper adapter type for accessing [`NodePrimitives::BlockHeader`] on [`NodeTypes`].
 pub type HeaderTy<N> = <<N as NodeTypes>::Primitives as NodePrimitives>::BlockHeader;
