--- conflicted
+++ resolved
@@ -235,10 +235,9 @@
     type Engine = E;
 }
 
-<<<<<<< HEAD
 /// Helper adapter type for accessing data primitives aggregator type on [`NodeTypes`].
 pub type Prims<N> = <N as NodeTypes>::Primitives;
-=======
+
 /// Helper adapter type for accessing [`NodePrimitives::BlockHeader`] on [`NodeTypes`].
 pub type HeaderTy<N> = <<N as NodeTypes>::Primitives as NodePrimitives>::BlockHeader;
 
@@ -246,5 +245,4 @@
 pub type BodyTy<N> = <<N as NodeTypes>::Primitives as NodePrimitives>::BlockBody;
 
 /// Helper adapter type for accessing [`NodePrimitives::SignedTx`] on [`NodeTypes`].
-pub type TxTy<N> = <<N as NodeTypes>::Primitives as NodePrimitives>::SignedTx;
->>>>>>> 02824da4
+pub type TxTy<N> = <<N as NodeTypes>::Primitives as NodePrimitives>::SignedTx;