--- conflicted
+++ resolved
@@ -22,23 +22,13 @@
 use reth_trie_db::StateCommitment;
 
 /// Configures all the primitive types of the node.
-<<<<<<< HEAD
 pub trait NodePrimitives: Send + Sync + Default + fmt::Debug + Clone + Unpin {
     /// Block primitive.
-    type Block: Send + Sync + Default + fmt::Debug + Clone + Unpin;
+    type Block: Send + Sync + Default + fmt::Debug + Clone + Unpin + 'static;
     /// Signed version of the transaction type.
-    type SignedTx: Send + Sync + Default + fmt::Debug + Clone + Unpin;
+    type SignedTx: Send + Sync + Default + fmt::Debug + Clone + Unpin + 'static;
     /// A receipt.
-    type Receipt: Send + Sync + Default + fmt::Debug + Clone + Unpin;
-=======
-pub trait NodePrimitives: Send + Sync + Unpin + Clone + Default + fmt::Debug {
-    /// Block primitive.
-    type Block: Send + Sync + Unpin + Clone + Default + fmt::Debug + 'static;
-    /// Signed version of the transaction type.
-    type SignedTx: Send + Sync + Unpin + Clone + Default + fmt::Debug + 'static;
-    /// A receipt.
-    type Receipt: Send + Sync + Unpin + Clone + Default + fmt::Debug + 'static;
->>>>>>> 3774100a
+    type Receipt: Send + Sync + Default + fmt::Debug + Clone + Unpin + 'static;
 }
 
 impl NodePrimitives for () {
