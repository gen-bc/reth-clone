//! Block body abstraction.

use alloc::fmt;

use alloy_consensus::Transaction;

use crate::{FullSignedTx, InMemorySize, MaybeSerde};

/// Helper trait that unifies all behaviour required by transaction to support full node operations.
pub trait FullBlockBody: BlockBody<Transaction: FullSignedTx> {}

impl<T> FullBlockBody for T where T: BlockBody<Transaction: FullSignedTx> {}

/// Abstraction for block's body.
#[auto_impl::auto_impl(&, Arc)]
pub trait BlockBody:
    Send
    + Sync
    + Unpin
    + Clone
    + Default
    + fmt::Debug
    + PartialEq
    + Eq
    + alloy_rlp::Encodable
    + alloy_rlp::Decodable
    + InMemorySize
    + MaybeSerde
{
    /// Ordered list of signed transactions as committed in block.
    type Transaction: Transaction;

    /// Returns reference to transactions in block.
    fn transactions(&self) -> &[Self::Transaction];
<<<<<<< HEAD

    /// Returns slice of uncle blocks headers.
    fn ommers(&self) -> &[Self::Header];
=======
>>>>>>> 8a460857
}<|MERGE_RESOLUTION|>--- conflicted
+++ resolved
@@ -32,10 +32,4 @@
 
     /// Returns reference to transactions in block.
     fn transactions(&self) -> &[Self::Transaction];
-<<<<<<< HEAD
-
-    /// Returns slice of uncle blocks headers.
-    fn ommers(&self) -> &[Self::Header];
-=======
->>>>>>> 8a460857
 }