--- conflicted
+++ resolved
@@ -1,25 +1,19 @@
 //! API of a signed transaction.
 
-use crate::{FillTxEnv, InMemorySize, MaybeArbitrary, MaybeCompact, MaybeSerde, TxType};
 use alloc::fmt;
+use core::hash::Hash;
+
 use alloy_eips::eip2718::{Decodable2718, Encodable2718};
 use alloy_primitives::{keccak256, Address, PrimitiveSignature, TxHash, B256};
-<<<<<<< HEAD
 
-use crate::{FillTxEnv, FullTransaction, InMemorySize, MaybeArbitrary, MaybeSerde, Transaction};
+use crate::{
+    FillTxEnv, FullTxType, InMemorySize, MaybeArbitrary, MaybeCompact, MaybeSerde, TxType,
+};
 
 /// Helper trait that unifies all behaviour required by block to support full node operations.
-pub trait FullSignedTx: SignedTransaction<Transaction: FullTransaction> + FillTxEnv {}
+pub trait FullSignedTx: SignedTransaction<Type: FullTxType> + FillTxEnv + MaybeCompact {}
 
-impl<T> FullSignedTx for T where T: SignedTransaction<Transaction: FullTransaction> + FillTxEnv {}
-=======
-use core::hash::Hash;
-
-/// Helper trait that unifies all behaviour required by block to support full node operations.
-pub trait FullSignedTx: SignedTransaction + FillTxEnv + MaybeCompact {}
-
-impl<T> FullSignedTx for T where T: SignedTransaction + FillTxEnv + MaybeCompact {}
->>>>>>> 02824da4
+impl<T> FullSignedTx for T where T: SignedTransaction<Type: FullTxType> + FillTxEnv + MaybeCompact {}
 
 /// A signed transaction.
 #[auto_impl::auto_impl(&, Arc)]
