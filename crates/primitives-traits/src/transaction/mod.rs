//! Transaction abstraction

pub mod signed;

use core::{fmt, hash::Hash};

use alloy_primitives::{TxKind, B256};
use reth_codecs::Compact;
use serde::{Deserialize, Serialize};

<<<<<<< HEAD
=======
use crate::InMemorySize;

pub mod signed;

>>>>>>> bdd4ba23
#[allow(dead_code)]
/// Abstraction of a transaction.
pub trait Transaction:
    Send
    + Sync
    + Unpin
    + Clone
    + Default
    + fmt::Debug
    + Eq
    + PartialEq
    + Hash
    + Serialize
    + alloy_rlp::Encodable
    + alloy_rlp::Decodable
    + for<'de> Deserialize<'de>
    + alloy_consensus::Transaction
    + InMemorySize
    + MaybeArbitrary
{
    /// Heavy operation that return signature hash over rlp encoded transaction.
    /// It is only for signature signing or signer recovery.
    fn signature_hash(&self) -> B256;

    /// Gets the transaction's [`TxKind`], which is the address of the recipient or
    /// [`TxKind::Create`] if the transaction is a contract creation.
    fn kind(&self) -> TxKind;

    /// Returns true if the tx supports dynamic fees
    fn is_dynamic_fee(&self) -> bool;

    /// Returns the effective gas price for the given base fee.
    fn effective_gas_price(&self, base_fee: Option<u64>) -> u128;

    /// This encodes the transaction _without_ the signature, and is only suitable for creating a
    /// hash intended for signing.
    fn encode_without_signature(&self, out: &mut dyn bytes::BufMut);
}

#[cfg(not(feature = "arbitrary"))]
/// Helper trait that requires arbitrary implementation if the feature is enabled.
pub trait MaybeArbitrary {}

#[cfg(feature = "arbitrary")]
/// Helper trait that requires arbitrary implementation if the feature is enabled.
pub trait MaybeArbitrary: for<'a> arbitrary::Arbitrary<'a> {}

/// Helper trait that unifies all behaviour required by transaction to support full node operations.
pub trait FullTransaction: Transaction + Compact {}

impl<T> FullTransaction for T where T: Transaction + Compact {}<|MERGE_RESOLUTION|>--- conflicted
+++ resolved
@@ -8,13 +8,8 @@
 use reth_codecs::Compact;
 use serde::{Deserialize, Serialize};
 
-<<<<<<< HEAD
-=======
 use crate::InMemorySize;
 
-pub mod signed;
-
->>>>>>> bdd4ba23
 #[allow(dead_code)]
 /// Abstraction of a transaction.
 pub trait Transaction:
