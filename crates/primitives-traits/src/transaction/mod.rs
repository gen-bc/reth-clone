--- conflicted
+++ resolved
@@ -4,24 +4,14 @@
 pub mod signed;
 pub mod tx_type;
 
-use crate::{InMemorySize, MaybeArbitrary, MaybeCompact, MaybeSerde};
 use core::{fmt, hash::Hash};
 
-<<<<<<< HEAD
-use alloy_primitives::B256;
+use crate::{InMemorySize, MaybeArbitrary, MaybeCompact, MaybeSerde};
 
-use crate::{FullTxType, InMemorySize, MaybeArbitrary, MaybeCompact, MaybeSerde, TxType};
-
-/// Helper trait that unifies all behaviour required by transaction to support full node operations.
-pub trait FullTransaction: Transaction<Type: FullTxType> + MaybeCompact {}
-
-impl<T> FullTransaction for T where T: Transaction<Type: FullTxType> + MaybeCompact {}
-=======
 /// Helper trait that unifies all behaviour required by transaction to support full node operations.
 pub trait FullTransaction: Transaction + MaybeCompact {}
 
 impl<T> FullTransaction for T where T: Transaction + MaybeCompact {}
->>>>>>> 02824da4
 
 /// Abstraction of a transaction.
 pub trait Transaction:
