--- conflicted
+++ resolved
@@ -107,19 +107,11 @@
 #[cfg(not(feature = "serde"))]
 impl<T> MaybeSerde for T {}
 
-<<<<<<< HEAD
-/// Helper trait that requires databse encoding implementation since `reth-codecs` feature is
-/// enabled.
-#[cfg(feature = "reth-codec")]
-pub trait MaybeCompact: reth_codecs::Compact {}
-/// Noop. Helper trait that would require database encoding implementation if `reth-codecs` feature
-=======
-/// Helper trait that requires databse encoding implementation since `reth-codec` feature is
+/// Helper trait that requires database encoding implementation since `reth-codec` feature is
 /// enabled.
 #[cfg(feature = "reth-codec")]
 pub trait MaybeCompact: reth_codecs::Compact {}
 /// Noop. Helper trait that would require database encoding implementation if `reth-codec` feature
->>>>>>> f1689e5b
 /// were enabled.
 #[cfg(not(feature = "reth-codec"))]
 pub trait MaybeCompact {}
