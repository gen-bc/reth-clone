--- conflicted
+++ resolved
@@ -333,18 +333,9 @@
         BasicBlockExecutorProvider, BatchExecutor, BlockExecutorProvider, Executor,
     };
     use reth_execution_types::BlockExecutionOutput;
-<<<<<<< HEAD
-    use reth_primitives::{
-        public_key_to_address, Account, Block, BlockBody, BlockExt, Transaction,
-    };
-    use reth_revm::{test_utils::StateProviderTest, Database, TransitionState};
-=======
     use reth_primitives::{Account, Block, BlockBody, BlockExt, Transaction};
     use reth_primitives_traits::crypto::secp256k1::public_key_to_address;
-    use reth_revm::{
-        database::StateProviderDatabase, test_utils::StateProviderTest, TransitionState,
-    };
->>>>>>> 4d191696
+    use reth_revm::{test_utils::StateProviderTest, Database, TransitionState};
     use reth_testing_utils::generators::{self, sign_tx_with_key_pair};
     use revm_primitives::{address, EvmState, BLOCKHASH_SERVE_WINDOW};
     use secp256k1::{Keypair, Secp256k1};
