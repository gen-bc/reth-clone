--- conflicted
+++ resolved
@@ -174,13 +174,7 @@
 
 impl<E, Provider> Stage<Provider> for ExecutionStage<E>
 where
-<<<<<<< HEAD
-    E: BlockExecutorProvider<reth_node_types::AnyPrimitives>,
-    Provider:
-        DBProvider + BlockReader + StaticFileProviderFactory + StatsReader + StateChangeWriter,
-    for<'a> UnifiedStorageWriter<'a, Provider, StaticFileProviderRWRefMut<'a>>: StateWriter,
-=======
-    E: BlockExecutorProvider,
+    E: BlockExecutorProvider<Provider::Primitives>,
     Provider: DBProvider
         + BlockReader
         + StaticFileProviderFactory
@@ -189,7 +183,6 @@
         + BlockHashReader,
     for<'a> UnifiedStorageWriter<'a, Provider, StaticFileProviderRWRefMut<'a, Provider::Primitives>>:
         StateWriter,
->>>>>>> 56826cbd
 {
     /// Return the id of the stage
     fn id(&self) -> StageId {
