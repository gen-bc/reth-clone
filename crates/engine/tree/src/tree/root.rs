//! State root task related functionality.

use alloy_primitives::map::{HashMap, HashSet};
use reth_evm::system_calls::OnStateHook;
use reth_provider::{
    providers::ConsistentDbView, BlockReader, DBProvider, DatabaseProviderFactory,
    StateCommitmentProvider,
};
use reth_trie::{
    hashed_cursor::HashedPostStateCursorFactory,
    prefix_set::TriePrefixSetsMut,
    proof::{Proof, StorageProof},
    trie_cursor::InMemoryTrieCursorFactory,
    updates::{TrieUpdates, TrieUpdatesSorted},
    HashedPostState, HashedPostStateSorted, HashedStorage, MultiProof, Nibbles, TrieInput,
};
use reth_trie_db::{DatabaseHashedCursorFactory, DatabaseProof, DatabaseTrieCursorFactory};
use reth_trie_parallel::root::ParallelStateRootError;
use reth_trie_sparse::{
    errors::{SparseStateTrieResult, SparseTrieError},
    SparseStateTrie,
};
use revm_primitives::{keccak256, map::DefaultHashBuilder, EvmState, B256};
use std::{
    collections::BTreeMap,
    ops::Deref,
    sync::{
        mpsc::{self, channel, Receiver, Sender},
        Arc,
    },
    time::{Duration, Instant},
};
use tracing::{debug, error, trace};

/// The level below which the sparse trie hashes are calculated in [`update_sparse_trie`].
const SPARSE_TRIE_INCREMENTAL_LEVEL: usize = 2;

/// Result of the state root calculation
pub(crate) type StateRootResult = Result<(B256, TrieUpdates), ParallelStateRootError>;

/// Handle to a spawned state root task.
#[derive(Debug)]
<<<<<<< HEAD
pub(crate) struct StateRootHandle {
=======
#[allow(dead_code)]
pub struct StateRootHandle {
>>>>>>> f03b680e
    /// Channel for receiving the final result.
    rx: mpsc::Receiver<(StateRootResult, Instant)>,
}

impl StateRootHandle {
    /// Creates a new handle from a receiver.
    pub(crate) const fn new(rx: mpsc::Receiver<(StateRootResult, Instant)>) -> Self {
        Self { rx }
    }

    /// Waits for the state root calculation to complete.
<<<<<<< HEAD
    pub(crate) fn wait_for_result(self) -> (StateRootResult, Instant) {
=======
    pub fn wait_for_result(self) -> StateRootResult {
>>>>>>> f03b680e
        self.rx.recv().expect("state root task was dropped without sending result")
    }
}

/// Common configuration for state root tasks
#[derive(Debug)]
pub struct StateRootConfig<Factory> {
    /// View over the state in the database.
    pub consistent_view: ConsistentDbView<Factory>,
    /// Latest trie input.
    pub input: Arc<TrieInput>,
}

/// Messages used internally by the state root task
#[derive(Debug)]
<<<<<<< HEAD
pub(crate) enum StateRootMessage {
=======
#[allow(dead_code)]
pub enum StateRootMessage {
>>>>>>> f03b680e
    /// New state update from transaction execution
    StateUpdate(EvmState),
    /// Proof calculation completed for a specific state update
    ProofCalculated {
        /// The calculated proof
        proof: MultiProof,
        /// The state update that was used to calculate the proof
        state_update: HashedPostState,
        /// The index of this proof in the sequence of state updates
        sequence_number: u64,
    },
    /// State root calculation completed
    RootCalculated {
        /// The updated sparse trie
        trie: Box<SparseStateTrie>,
        /// Time taken to calculate the root
        elapsed: Duration,
    },
    /// Signals state update stream end.
    FinishedStateUpdates,
}

/// Handle to track proof calculation ordering
#[derive(Debug, Default)]
pub(crate) struct ProofSequencer {
    /// The next proof sequence number to be produced.
    next_sequence: u64,
    /// The next sequence number expected to be delivered.
    next_to_deliver: u64,
    /// Buffer for out-of-order proofs and corresponding state updates
    pending_proofs: BTreeMap<u64, (MultiProof, HashedPostState)>,
}

impl ProofSequencer {
    /// Creates a new proof sequencer
    pub(crate) fn new() -> Self {
        Self::default()
    }

    /// Gets the next sequence number and increments the counter
    pub(crate) fn next_sequence(&mut self) -> u64 {
        let seq = self.next_sequence;
        self.next_sequence += 1;
        seq
    }

    /// Adds a proof with the corresponding state update and returns all sequential proofs and state
    /// updates if we have a continuous sequence
    pub(crate) fn add_proof(
        &mut self,
        sequence: u64,
        proof: MultiProof,
        state_update: HashedPostState,
    ) -> Vec<(MultiProof, HashedPostState)> {
        if sequence >= self.next_to_deliver {
            self.pending_proofs.insert(sequence, (proof, state_update));
        }

        // return early if we don't have the next expected proof
        if !self.pending_proofs.contains_key(&self.next_to_deliver) {
            return Vec::new()
        }

        let mut consecutive_proofs = Vec::with_capacity(self.pending_proofs.len());
        let mut current_sequence = self.next_to_deliver;

        // keep collecting proofs and state updates as long as we have consecutive sequence numbers
        while let Some((proof, state_update)) = self.pending_proofs.remove(&current_sequence) {
            consecutive_proofs.push((proof, state_update));
            current_sequence += 1;

            // if we don't have the next number, stop collecting
            if !self.pending_proofs.contains_key(&current_sequence) {
                break;
            }
        }

        self.next_to_deliver += consecutive_proofs.len() as u64;

        consecutive_proofs
    }

    /// Returns true if we still have pending proofs
    pub(crate) fn has_pending(&self) -> bool {
        !self.pending_proofs.is_empty()
    }
}

/// A wrapper for the sender that signals completion when dropped
#[allow(dead_code)]
pub(crate) struct StateHookSender(Sender<StateRootMessage>);

#[allow(dead_code)]
impl StateHookSender {
    pub(crate) const fn new(inner: Sender<StateRootMessage>) -> Self {
        Self(inner)
    }
}

impl Deref for StateHookSender {
    type Target = Sender<StateRootMessage>;

    fn deref(&self) -> &Self::Target {
        &self.0
    }
}

impl Drop for StateHookSender {
    fn drop(&mut self) {
        // Send completion signal when the sender is dropped
        let _ = self.0.send(StateRootMessage::FinishedStateUpdates);
    }
}

fn evm_state_to_hashed_post_state(update: EvmState) -> HashedPostState {
    let mut hashed_state = HashedPostState::default();

    for (address, account) in update {
        if account.is_touched() {
            let hashed_address = keccak256(address);
            trace!(target: "engine::root", ?address, ?hashed_address, "Adding account to state update");

            let destroyed = account.is_selfdestructed();
            let info = if destroyed { None } else { Some(account.info.into()) };
            hashed_state.accounts.insert(hashed_address, info);

            let mut changed_storage_iter = account
                .storage
                .into_iter()
                .filter_map(|(slot, value)| {
                    value.is_changed().then(|| {
                                let hashed_slot = keccak256(B256::from(slot));
                                trace!(target: "engine::root", ?address, ?hashed_address, ?slot, ?hashed_slot, "Adding storage to state update");
                                (hashed_slot, value.present_value)
                    })
                })
                .peekable();

            if destroyed || changed_storage_iter.peek().is_some() {
                hashed_state.storages.insert(
                    hashed_address,
                    HashedStorage::from_iter(destroyed, changed_storage_iter),
                );
            }
        }
    }

    hashed_state
}

/// Standalone task that receives a transaction state stream and updates relevant
/// data structures to calculate state root.
///
/// It is responsible of  initializing a blinded sparse trie and subscribe to
/// transaction state stream. As it receives transaction execution results, it
/// fetches the proofs for relevant accounts from the database and reveal them
/// to the tree.
/// Then it updates relevant leaves according to the result of the transaction.
#[derive(Debug)]
pub struct StateRootTask<Factory> {
    /// Task configuration.
    config: StateRootConfig<Factory>,
    /// Receiver for state root related messages.
    rx: Receiver<StateRootMessage>,
    /// Sender for state root related messages.
    tx: Sender<StateRootMessage>,
    /// Proof targets that have been already fetched.
    fetched_proof_targets: HashMap<B256, HashSet<B256>>,
    /// Proof sequencing handler.
    proof_sequencer: ProofSequencer,
    /// The sparse trie used for the state root calculation. If [`None`], then update is in
    /// progress.
    sparse_trie: Option<Box<SparseStateTrie>>,
}

#[allow(dead_code)]
impl<Factory> StateRootTask<Factory>
where
    Factory: DatabaseProviderFactory<Provider: BlockReader>
        + StateCommitmentProvider
        + Clone
        + Send
        + Sync
        + 'static,
{
    /// Creates a new state root task with the unified message channel
    pub fn new(config: StateRootConfig<Factory>) -> Self {
        let (tx, rx) = channel();

        Self {
            config,
            rx,
            tx,
            fetched_proof_targets: Default::default(),
            proof_sequencer: ProofSequencer::new(),
            sparse_trie: Some(Box::new(SparseStateTrie::default().with_updates(true))),
        }
    }

    /// Spawns the state root task and returns a handle to await its result.
    pub fn spawn(self) -> StateRootHandle {
        let (tx, rx) = mpsc::sync_channel(1);
        std::thread::Builder::new()
            .name("State Root Task".to_string())
            .spawn(move || {
                debug!(target: "engine::tree", "Starting state root task");
                let result = self.run();
                let _ = tx.send((result, Instant::now()));
            })
            .expect("failed to spawn state root thread");

        StateRootHandle::new(rx)
    }

    /// Returns a state hook to be used to send state updates to this task.
    pub fn state_hook(&self) -> impl OnStateHook {
        let state_hook = StateHookSender::new(self.tx.clone());

        move |state: &EvmState| {
            let _ = state_hook.send(StateRootMessage::StateUpdate(state.clone()));
        }
    }

    /// Handles state updates.
    ///
    /// Returns proof targets derived from the state update.
    fn on_state_update(
        view: ConsistentDbView<Factory>,
        input: Arc<TrieInput>,
        update: EvmState,
        fetched_proof_targets: &mut HashMap<B256, HashSet<B256>>,
        proof_sequence_number: u64,
        state_root_message_sender: Sender<StateRootMessage>,
    ) {
        let hashed_state_update = evm_state_to_hashed_post_state(update);

        let proof_targets = get_proof_targets(&hashed_state_update, fetched_proof_targets);
        for (address, slots) in &proof_targets {
            fetched_proof_targets.entry(*address).or_default().extend(slots)
        }

        // Dispatch proof gathering for this state update
        trace!(
            target: "engine::root",
            sequence = proof_sequence_number,
            ?proof_targets,
            "Spawning proof task"
        );
        rayon::spawn(move || {
            let provider = match view.provider_ro() {
                Ok(provider) => provider,
                Err(error) => {
                    error!(target: "engine::root", ?error, "Could not get provider");
                    return;
                }
            };

            // TODO: replace with parallel proof
            let result = Proof::overlay_multiproof(
                provider.tx_ref(),
                // TODO(alexey): this clone can be expensive, we should avoid it
                input.as_ref().clone(),
                proof_targets,
            );
            match result {
                Ok(proof) => {
                    let _ = state_root_message_sender.send(StateRootMessage::ProofCalculated {
                        proof,
                        state_update: hashed_state_update,
                        sequence_number: proof_sequence_number,
                    });
                }
                Err(e) => {
                    error!(target: "engine::root", error = ?e, "Could not calculate multiproof");
                }
            }
        });
    }

    /// Handler for new proof calculated, aggregates all the existing sequential proofs.
    fn on_proof(
        &mut self,
        sequence_number: u64,
        proof: MultiProof,
        state_update: HashedPostState,
    ) -> Option<(MultiProof, HashedPostState)> {
        let ready_proofs = self.proof_sequencer.add_proof(sequence_number, proof, state_update);

        if ready_proofs.is_empty() {
            None
        } else {
            // Merge all ready proofs and state updates
            ready_proofs.into_iter().reduce(|mut acc, (proof, state_update)| {
                acc.0.extend(proof);
                acc.1.extend(state_update);
                acc
            })
        }
    }

    /// Spawns root calculation with the current state and proofs.
    fn spawn_root_calculation(&mut self, state: HashedPostState, multiproof: MultiProof) {
        let Some(trie) = self.sparse_trie.take() else { return };

        trace!(
            target: "engine::root",
            account_proofs = multiproof.account_subtree.len(),
            storage_proofs = multiproof.storages.len(),
            "Spawning root calculation"
        );

        // TODO(alexey): store proof targets in `ProofSequecner` to avoid recomputing them
        let targets = get_proof_targets(&state, &HashMap::default());
        let provider_ro = self.config.consistent_view.provider_ro();
        let nodes_sorted = self.config.input.nodes.clone().into_sorted();
        let state_sorted = self.config.input.state.clone().into_sorted();
        let prefix_sets = self.config.input.prefix_sets.clone();

        let tx = self.tx.clone();
        rayon::spawn(move || {
            let Ok(provider_ro) = provider_ro else {
                error!(target: "engine::root", "Failed to get read-only provider for sparse trie update");
                return;
            };

            let result = update_sparse_trie::<Factory>(
                trie,
                multiproof,
                targets,
                state,
                provider_ro,
                nodes_sorted,
                state_sorted,
                prefix_sets,
            );
            match result {
                Ok((trie, elapsed)) => {
                    trace!(
                        target: "engine::root",
                        ?elapsed,
                        "Root calculation completed, sending result"
                    );
                    let _ = tx.send(StateRootMessage::RootCalculated { trie, elapsed });
                }
                Err(e) => {
                    error!(target: "engine::root", error = ?e, "Could not calculate state root");
                }
            }
        });
    }

    fn run(mut self) -> StateRootResult {
        let mut current_state_update = HashedPostState::default();
        let mut current_multiproof = MultiProof::default();
        let mut updates_received = 0;
        let mut proofs_processed = 0;
        let mut roots_calculated = 0;
        let mut updates_finished = false;

        loop {
            match self.rx.recv() {
                Ok(message) => match message {
                    StateRootMessage::StateUpdate(state) => {
                        updates_received += 1;
                        trace!(
                            target: "engine::root",
                            len = state.len(),
                            total_updates = updates_received,
                            "Received new state update"
                        );
                        Self::on_state_update(
                            self.config.consistent_view.clone(),
                            self.config.input.clone(),
                            state,
                            &mut self.fetched_proof_targets,
                            self.proof_sequencer.next_sequence(),
                            self.tx.clone(),
                        );
                    }
                    StateRootMessage::FinishedStateUpdates => {
                        updates_finished = true;
                    }
                    StateRootMessage::ProofCalculated { proof, state_update, sequence_number } => {
                        proofs_processed += 1;
                        trace!(
                            target: "engine::root",
                            sequence = sequence_number,
                            total_proofs = proofs_processed,
                            ?proof,
                            "Proof calculated"
                        );

                        if let Some((combined_proof, combined_state_update)) =
                            self.on_proof(sequence_number, proof, state_update)
                        {
                            if self.sparse_trie.is_none() {
                                current_multiproof.extend(combined_proof);
                                current_state_update.extend(combined_state_update);
                            } else {
                                self.spawn_root_calculation(combined_state_update, combined_proof);
                            }
                        }
                    }
                    StateRootMessage::RootCalculated { trie, elapsed } => {
                        roots_calculated += 1;
                        trace!(
                            target: "engine::root",
                            ?elapsed,
                            roots_calculated,
                            proofs = proofs_processed,
                            updates = updates_received,
                            "Computed intermediate root"
                        );
                        self.sparse_trie = Some(trie);

                        let has_new_proofs = !current_multiproof.account_subtree.is_empty() ||
                            !current_multiproof.storages.is_empty();
                        let all_proofs_received = proofs_processed >= updates_received;
                        let no_pending = !self.proof_sequencer.has_pending();

                        trace!(
                            target: "engine::root",
                            has_new_proofs,
                            all_proofs_received,
                            no_pending,
                            "State check"
                        );

                        // only spawn new calculation if we have accumulated new proofs
                        if has_new_proofs {
                            trace!(
                                target: "engine::root",
                                account_proofs = current_multiproof.account_subtree.len(),
                                storage_proofs = current_multiproof.storages.len(),
                                "Spawning subsequent root calculation"
                            );
                            self.spawn_root_calculation(
                                std::mem::take(&mut current_state_update),
                                std::mem::take(&mut current_multiproof),
                            );
                        } else if all_proofs_received && no_pending && updates_finished {
                            debug!(
                                target: "engine::root",
                                total_updates = updates_received,
                                total_proofs = proofs_processed,
                                roots_calculated,
                                "All proofs processed, ending calculation"
                            );
                            let mut trie = self
                                .sparse_trie
                                .take()
                                .expect("sparse trie update should not be in progress");
                            let root = trie.root().expect("sparse trie should be revealed");
                            let trie_updates = trie
                                .take_trie_updates()
                                .expect("sparse trie should have updates retention enabled");
                            return Ok((root, trie_updates));
                        }
                    }
                },
                Err(_) => {
                    // this means our internal message channel is closed, which shouldn't happen
                    // in normal operation since we hold both ends
                    error!(
                        target: "engine::root",
                        "Internal message channel closed unexpectedly"
                    );
                    return Err(ParallelStateRootError::Other(
                        "Internal message channel closed unexpectedly".into(),
                    ));
                }
            }
        }
    }
}

/// Returns accounts only with those storages that were not already fetched, and
/// if there are no such storages and the account itself was already fetched, the
/// account shouldn't be included.
fn get_proof_targets(
    state_update: &HashedPostState,
    fetched_proof_targets: &HashMap<B256, HashSet<B256>>,
) -> HashMap<B256, HashSet<B256>> {
    trace!(target: "engine::root", ?fetched_proof_targets, "Get proof targets");

    let mut targets = HashMap::default();

    // first collect all new accounts (not previously fetched)
    for &hashed_address in state_update.accounts.keys() {
        if !fetched_proof_targets.contains_key(&hashed_address) {
            trace!(target: "engine::root", ?hashed_address, "Adding account to proof targets");
            targets.insert(hashed_address, HashSet::default());
        }
    }

    // then process storage slots for all accounts in the state update
    for (hashed_address, storage) in &state_update.storages {
        let fetched = fetched_proof_targets.get(hashed_address);
        let mut changed_slots = storage
            .storage
            .keys()
            .filter(|slot| !fetched.is_some_and(|f| f.contains(*slot)))
            .peekable();

        if changed_slots.peek().is_some() {
            trace!(target: "engine::root", ?hashed_address, ?changed_slots, "Adding storage slots to proof targets");
            targets.entry(*hashed_address).or_default().extend(changed_slots);
        }
    }

    targets
}

/// Updates the sparse trie with the given proofs and state, and returns the updated trie and the
/// time it took.
fn update_sparse_trie<Factory: DatabaseProviderFactory>(
    mut trie: Box<SparseStateTrie>,
    multiproof: MultiProof,
    targets: HashMap<B256, HashSet<B256>>,
    state: HashedPostState,
    provider: Factory::Provider,
    input_nodes_sorted: TrieUpdatesSorted,
    input_state_sorted: HashedPostStateSorted,
    prefix_sets: TriePrefixSetsMut,
) -> SparseStateTrieResult<(Box<SparseStateTrie>, Duration)> {
    trace!(target: "engine::root::sparse", "Updating sparse trie");
    let started_at = Instant::now();

    // Reveal new accounts and storage slots.
    trie.reveal_multiproof(targets, multiproof)?;

    // Update storage slots with new values and calculate storage roots.
    for (address, storage) in state.storages {
        trace!(target: "engine::root::sparse", ?address, "Updating storage");
        let storage_trie = trie.storage_trie_mut(&address).ok_or(SparseTrieError::Blind)?;

        if storage.wiped {
            trace!(target: "engine::root::sparse", ?address, "Wiping storage");
            storage_trie.wipe();
        } else {
            for (slot, value) in storage.storage {
                let slot_nibbles = Nibbles::unpack(slot);

                let fetch_node = |path: Nibbles| {
                    // Right pad the target with 0s.
                    let mut padded_key = path.pack();
                    padded_key.resize(32, 0);
                    let mut targets = HashSet::with_hasher(DefaultHashBuilder::default());
                    targets.insert(B256::from_slice(&padded_key));

                    let storage_prefix_set =
                        prefix_sets.storage_prefix_sets.get(&address).cloned().unwrap_or_default();
                    let proof = StorageProof::new_hashed(
                        InMemoryTrieCursorFactory::new(
                            DatabaseTrieCursorFactory::new(provider.tx_ref()),
                            &input_nodes_sorted,
                        ),
                        HashedPostStateCursorFactory::new(
                            DatabaseHashedCursorFactory::new(provider.tx_ref()),
                            &input_state_sorted,
                        ),
                        address,
                    )
                    .with_prefix_set_mut(storage_prefix_set)
                    .storage_multiproof(targets)
                    .unwrap();

                    // The subtree only contains the proof for a single target.
                    proof.subtree.get(&path).cloned()
                };

                if value.is_zero() {
                    trace!(target: "engine::root::sparse", ?address, ?slot, "Removing storage slot");

                    storage_trie.remove_leaf(&slot_nibbles, fetch_node)?;
                } else {
                    trace!(target: "engine::root::sparse", ?address, ?slot, "Updating storage slot");
                    storage_trie.update_leaf(
                        slot_nibbles,
                        alloy_rlp::encode_fixed_size(&value).to_vec(),
                        fetch_node,
                    )?;
                }
            }
        }

        storage_trie.root();
    }

    // Update accounts with new values
    for (address, account) in state.accounts {
        trace!(target: "engine::root::sparse", ?address, "Updating account");
        trie.update_account(address, account.unwrap_or_default(), |path| {
            // Right pad the target with 0s.
            let mut padded_key = path.pack();
            padded_key.resize(32, 0);
            let mut targets = HashMap::with_hasher(DefaultHashBuilder::default());
            targets.insert(
                B256::from_slice(&padded_key),
                HashSet::with_hasher(DefaultHashBuilder::default()),
            );
            let proof = Proof::new(
                InMemoryTrieCursorFactory::new(
                    DatabaseTrieCursorFactory::new(provider.tx_ref()),
                    &input_nodes_sorted,
                ),
                HashedPostStateCursorFactory::new(
                    DatabaseHashedCursorFactory::new(provider.tx_ref()),
                    &input_state_sorted,
                ),
            )
            .with_prefix_sets_mut(prefix_sets.clone())
            .multiproof(targets)
            .unwrap();

            // The subtree only contains the proof for a single target.
            proof.account_subtree.get(&path).cloned()
        })?;
    }

    trie.calculate_below_level(SPARSE_TRIE_INCREMENTAL_LEVEL);
    let elapsed = started_at.elapsed();

    Ok((trie, elapsed))
}

#[cfg(test)]
mod tests {
    use super::*;
    use reth_primitives::{Account as RethAccount, StorageEntry};
    use reth_provider::{
        providers::ConsistentDbView, test_utils::create_test_provider_factory, HashingWriter,
    };
    use reth_testing_utils::generators::{self, Rng};
    use reth_trie::{test_utils::state_root, TrieInput};
    use revm_primitives::{
        Account as RevmAccount, AccountInfo, AccountStatus, Address, EvmState, EvmStorageSlot,
        HashMap, B256, KECCAK_EMPTY, U256,
    };
    use std::sync::Arc;

    fn convert_revm_to_reth_account(revm_account: &RevmAccount) -> RethAccount {
        RethAccount {
            balance: revm_account.info.balance,
            nonce: revm_account.info.nonce,
            bytecode_hash: if revm_account.info.code_hash == KECCAK_EMPTY {
                None
            } else {
                Some(revm_account.info.code_hash)
            },
        }
    }

    fn create_mock_state_updates(num_accounts: usize, updates_per_account: usize) -> Vec<EvmState> {
        let mut rng = generators::rng();
        let all_addresses: Vec<Address> = (0..num_accounts).map(|_| rng.gen()).collect();
        let mut updates = Vec::new();

        for _ in 0..updates_per_account {
            let num_accounts_in_update = rng.gen_range(1..=num_accounts);
            let mut state_update = EvmState::default();

            let selected_addresses = &all_addresses[0..num_accounts_in_update];

            for &address in selected_addresses {
                let mut storage = HashMap::default();
                if rng.gen_bool(0.7) {
                    for _ in 0..rng.gen_range(1..10) {
                        let slot = U256::from(rng.gen::<u64>());
                        storage.insert(
                            slot,
                            EvmStorageSlot::new_changed(U256::ZERO, U256::from(rng.gen::<u64>())),
                        );
                    }
                }

                let account = RevmAccount {
                    info: AccountInfo {
                        balance: U256::from(rng.gen::<u64>()),
                        nonce: rng.gen::<u64>(),
                        code_hash: KECCAK_EMPTY,
                        code: Some(Default::default()),
                    },
                    storage,
                    status: AccountStatus::Touched,
                };

                state_update.insert(address, account);
            }

            updates.push(state_update);
        }

        updates
    }

    #[test]
    fn test_state_root_task() {
        reth_tracing::init_test_tracing();

        let factory = create_test_provider_factory();

        let state_updates = create_mock_state_updates(10, 10);
        let mut hashed_state = HashedPostState::default();
        let mut accumulated_state: HashMap<Address, (RethAccount, HashMap<B256, U256>)> =
            HashMap::default();

        {
            let provider_rw = factory.provider_rw().expect("failed to get provider");

            for update in &state_updates {
                let account_updates = update.iter().map(|(address, account)| {
                    (*address, Some(convert_revm_to_reth_account(account)))
                });
                provider_rw
                    .insert_account_for_hashing(account_updates)
                    .expect("failed to insert accounts");

                let storage_updates = update.iter().map(|(address, account)| {
                    let storage_entries = account.storage.iter().map(|(slot, value)| {
                        StorageEntry { key: B256::from(*slot), value: value.present_value }
                    });
                    (*address, storage_entries)
                });
                provider_rw
                    .insert_storage_for_hashing(storage_updates)
                    .expect("failed to insert storage");
            }
            provider_rw.commit().expect("failed to commit changes");
        }

        for update in &state_updates {
            hashed_state.extend(evm_state_to_hashed_post_state(update.clone()));

            for (address, account) in update {
                let storage: HashMap<B256, U256> = account
                    .storage
                    .iter()
                    .map(|(k, v)| (B256::from(*k), v.present_value))
                    .collect();

                let entry = accumulated_state.entry(*address).or_default();
                entry.0 = convert_revm_to_reth_account(account);
                entry.1.extend(storage);
            }
        }

        let config = StateRootConfig {
            consistent_view: ConsistentDbView::new(factory, None),
            input: Arc::new(TrieInput::from_state(hashed_state)),
        };
        let task = StateRootTask::new(config);
        let mut state_hook = task.state_hook();
        let handle = task.spawn();

        for update in state_updates {
            state_hook.on_state(&update);
        }
        drop(state_hook);

        let (root_from_task, _) = handle.wait_for_result().0.expect("task failed");
        let root_from_base = state_root(accumulated_state);

        assert_eq!(
            root_from_task, root_from_base,
            "State root mismatch: task={root_from_task:?}, base={root_from_base:?}"
        );
    }

    #[test]
    fn test_add_proof_in_sequence() {
        let mut sequencer = ProofSequencer::new();
        let proof1 = MultiProof::default();
        let proof2 = MultiProof::default();
        sequencer.next_sequence = 2;

        let ready = sequencer.add_proof(0, proof1, HashedPostState::default());
        assert_eq!(ready.len(), 1);
        assert!(!sequencer.has_pending());

        let ready = sequencer.add_proof(1, proof2, HashedPostState::default());
        assert_eq!(ready.len(), 1);
        assert!(!sequencer.has_pending());
    }

    #[test]
    fn test_add_proof_out_of_order() {
        let mut sequencer = ProofSequencer::new();
        let proof1 = MultiProof::default();
        let proof2 = MultiProof::default();
        let proof3 = MultiProof::default();
        sequencer.next_sequence = 3;

        let ready = sequencer.add_proof(2, proof3, HashedPostState::default());
        assert_eq!(ready.len(), 0);
        assert!(sequencer.has_pending());

        let ready = sequencer.add_proof(0, proof1, HashedPostState::default());
        assert_eq!(ready.len(), 1);
        assert!(sequencer.has_pending());

        let ready = sequencer.add_proof(1, proof2, HashedPostState::default());
        assert_eq!(ready.len(), 2);
        assert!(!sequencer.has_pending());
    }

    #[test]
    fn test_add_proof_with_gaps() {
        let mut sequencer = ProofSequencer::new();
        let proof1 = MultiProof::default();
        let proof3 = MultiProof::default();
        sequencer.next_sequence = 3;

        let ready = sequencer.add_proof(0, proof1, HashedPostState::default());
        assert_eq!(ready.len(), 1);

        let ready = sequencer.add_proof(2, proof3, HashedPostState::default());
        assert_eq!(ready.len(), 0);
        assert!(sequencer.has_pending());
    }

    #[test]
    fn test_add_proof_duplicate_sequence() {
        let mut sequencer = ProofSequencer::new();
        let proof1 = MultiProof::default();
        let proof2 = MultiProof::default();

        let ready = sequencer.add_proof(0, proof1, HashedPostState::default());
        assert_eq!(ready.len(), 1);

        let ready = sequencer.add_proof(0, proof2, HashedPostState::default());
        assert_eq!(ready.len(), 0);
        assert!(!sequencer.has_pending());
    }

    #[test]
    fn test_add_proof_batch_processing() {
        let mut sequencer = ProofSequencer::new();
        let proofs: Vec<_> = (0..5).map(|_| MultiProof::default()).collect();
        sequencer.next_sequence = 5;

        sequencer.add_proof(4, proofs[4].clone(), HashedPostState::default());
        sequencer.add_proof(2, proofs[2].clone(), HashedPostState::default());
        sequencer.add_proof(1, proofs[1].clone(), HashedPostState::default());
        sequencer.add_proof(3, proofs[3].clone(), HashedPostState::default());

        let ready = sequencer.add_proof(0, proofs[0].clone(), HashedPostState::default());
        assert_eq!(ready.len(), 5);
        assert!(!sequencer.has_pending());
    }

    fn create_get_proof_targets_state() -> HashedPostState {
        let mut state = HashedPostState::default();

        let addr1 = B256::random();
        let addr2 = B256::random();
        state.accounts.insert(addr1, Some(Default::default()));
        state.accounts.insert(addr2, Some(Default::default()));

        let mut storage = HashedStorage::default();
        let slot1 = B256::random();
        let slot2 = B256::random();
        storage.storage.insert(slot1, U256::ZERO);
        storage.storage.insert(slot2, U256::from(1));
        state.storages.insert(addr1, storage);

        state
    }

    #[test]
    fn test_get_proof_targets_new_account_targets() {
        let state = create_get_proof_targets_state();
        let fetched = HashMap::default();

        let targets = get_proof_targets(&state, &fetched);

        // should return all accounts as targets since nothing was fetched before
        assert_eq!(targets.len(), state.accounts.len());
        for addr in state.accounts.keys() {
            assert!(targets.contains_key(addr));
        }
    }

    #[test]
    fn test_get_proof_targets_new_storage_targets() {
        let state = create_get_proof_targets_state();
        let fetched = HashMap::default();

        let targets = get_proof_targets(&state, &fetched);

        // verify storage slots are included for accounts with storage
        for (addr, storage) in &state.storages {
            assert!(targets.contains_key(addr));
            let target_slots = &targets[addr];
            assert_eq!(target_slots.len(), storage.storage.len());
            for slot in storage.storage.keys() {
                assert!(target_slots.contains(slot));
            }
        }
    }

    #[test]
    fn test_get_proof_targets_filter_already_fetched_accounts() {
        let state = create_get_proof_targets_state();
        let mut fetched = HashMap::default();

        // select an account that has no storage updates
        let fetched_addr = state
            .accounts
            .keys()
            .find(|&&addr| !state.storages.contains_key(&addr))
            .expect("Should have an account without storage");

        // mark the account as already fetched
        fetched.insert(*fetched_addr, HashSet::default());

        let targets = get_proof_targets(&state, &fetched);

        // should not include the already fetched account since it has no storage updates
        assert!(!targets.contains_key(fetched_addr));
        // other accounts should still be included
        assert_eq!(targets.len(), state.accounts.len() - 1);
    }

    #[test]
    fn test_get_proof_targets_filter_already_fetched_storage() {
        let state = create_get_proof_targets_state();
        let mut fetched = HashMap::default();

        // mark one storage slot as already fetched
        let (addr, storage) = state.storages.iter().next().unwrap();
        let mut fetched_slots = HashSet::default();
        let fetched_slot = *storage.storage.keys().next().unwrap();
        fetched_slots.insert(fetched_slot);
        fetched.insert(*addr, fetched_slots);

        let targets = get_proof_targets(&state, &fetched);

        // should not include the already fetched storage slot
        let target_slots = &targets[addr];
        assert!(!target_slots.contains(&fetched_slot));
        assert_eq!(target_slots.len(), storage.storage.len() - 1);
    }

    #[test]
    fn test_get_proof_targets_empty_state() {
        let state = HashedPostState::default();
        let fetched = HashMap::default();

        let targets = get_proof_targets(&state, &fetched);

        assert!(targets.is_empty());
    }

    #[test]
    fn test_get_proof_targets_mixed_fetched_state() {
        let mut state = HashedPostState::default();
        let mut fetched = HashMap::default();

        let addr1 = B256::random();
        let addr2 = B256::random();
        let slot1 = B256::random();
        let slot2 = B256::random();

        state.accounts.insert(addr1, Some(Default::default()));
        state.accounts.insert(addr2, Some(Default::default()));

        let mut storage = HashedStorage::default();
        storage.storage.insert(slot1, U256::ZERO);
        storage.storage.insert(slot2, U256::from(1));
        state.storages.insert(addr1, storage);

        let mut fetched_slots = HashSet::default();
        fetched_slots.insert(slot1);
        fetched.insert(addr1, fetched_slots);

        let targets = get_proof_targets(&state, &fetched);

        assert!(targets.contains_key(&addr2));
        assert!(!targets[&addr1].contains(&slot1));
        assert!(targets[&addr1].contains(&slot2));
    }

    #[test]
    fn test_get_proof_targets_unmodified_account_with_storage() {
        let mut state = HashedPostState::default();
        let fetched = HashMap::default();

        let addr = B256::random();
        let slot1 = B256::random();
        let slot2 = B256::random();

        // don't add the account to state.accounts (simulating unmodified account)
        // but add storage updates for this account
        let mut storage = HashedStorage::default();
        storage.storage.insert(slot1, U256::from(1));
        storage.storage.insert(slot2, U256::from(2));
        state.storages.insert(addr, storage);

        assert!(!state.accounts.contains_key(&addr));
        assert!(!fetched.contains_key(&addr));

        let targets = get_proof_targets(&state, &fetched);

        // verify that we still get the storage slots for the unmodified account
        assert!(targets.contains_key(&addr));

        let target_slots = &targets[&addr];
        assert_eq!(target_slots.len(), 2);
        assert!(target_slots.contains(&slot1));
        assert!(target_slots.contains(&slot2));
    }
}<|MERGE_RESOLUTION|>--- conflicted
+++ resolved
@@ -40,12 +40,7 @@
 
 /// Handle to a spawned state root task.
 #[derive(Debug)]
-<<<<<<< HEAD
 pub(crate) struct StateRootHandle {
-=======
-#[allow(dead_code)]
-pub struct StateRootHandle {
->>>>>>> f03b680e
     /// Channel for receiving the final result.
     rx: mpsc::Receiver<(StateRootResult, Instant)>,
 }
@@ -57,11 +52,7 @@
     }
 
     /// Waits for the state root calculation to complete.
-<<<<<<< HEAD
     pub(crate) fn wait_for_result(self) -> (StateRootResult, Instant) {
-=======
-    pub fn wait_for_result(self) -> StateRootResult {
->>>>>>> f03b680e
         self.rx.recv().expect("state root task was dropped without sending result")
     }
 }
@@ -77,12 +68,7 @@
 
 /// Messages used internally by the state root task
 #[derive(Debug)]
-<<<<<<< HEAD
 pub(crate) enum StateRootMessage {
-=======
-#[allow(dead_code)]
-pub enum StateRootMessage {
->>>>>>> f03b680e
     /// New state update from transaction execution
     StateUpdate(EvmState),
     /// Proof calculation completed for a specific state update
