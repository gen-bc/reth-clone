--- conflicted
+++ resolved
@@ -14,13 +14,8 @@
 };
 use reth_trie_db::{DatabaseHashedCursorFactory, DatabaseProof, DatabaseTrieCursorFactory};
 use reth_trie_parallel::root::ParallelStateRootError;
-<<<<<<< HEAD
 use reth_trie_sparse::{SparseStateTrie, SparseStateTrieResult, SparseTrieError};
-use revm_primitives::{keccak256, EvmState, B256};
-=======
-use reth_trie_sparse::{SparseStateTrie, SparseStateTrieResult};
 use revm_primitives::{keccak256, map::DefaultHashBuilder, EvmState, B256};
->>>>>>> 973c66bc
 use std::{
     collections::BTreeMap,
     sync::{
@@ -324,15 +319,11 @@
         );
 
         // TODO(alexey): store proof targets in `ProofSequecner` to avoid recomputing them
-<<<<<<< HEAD
         let targets = get_proof_targets(&state, &HashMap::default());
-=======
-        let targets = get_proof_targets(&state, &HashSet::default());
         let provider_ro = self.config.consistent_view.provider_ro();
         let nodes_sorted = self.config.input.nodes.clone().into_sorted();
         let state_sorted = self.config.input.state.clone().into_sorted();
         let prefix_sets = self.config.input.prefix_sets.clone();
->>>>>>> 973c66bc
 
         let tx = self.tx.clone();
         rayon::spawn(move || {
@@ -550,12 +541,8 @@
         for (slot, value) in storage.storage {
             let slot_nibbles = Nibbles::unpack(slot);
             if value.is_zero() {
-<<<<<<< HEAD
                 trace!(target: "engine::root::sparse", ?address, ?slot, "Removing storage slot");
 
-                // TODO: handle blinded node error
-                storage_trie.remove_leaf(&slot_nibbles)?;
-=======
                 trie.remove_storage_leaf(address, &slot_nibbles, |path| {
                     // Right pad the target with 0s.
                     let mut padded_key = path.pack();
@@ -583,7 +570,6 @@
                     // The subtree only contains the proof for a single target.
                     proof.subtree.get(&path).cloned()
                 })?;
->>>>>>> 973c66bc
             } else {
                 trace!(target: "engine::root::sparse", ?address, ?slot, "Updating storage slot");
                 storage_trie
@@ -596,10 +582,7 @@
 
     // Update accounts with new values
     for (address, account) in state.accounts {
-<<<<<<< HEAD
         trace!(target: "engine::root::sparse", ?address, "Updating account");
-        trie.update_account(address, account.unwrap_or_default())?;
-=======
         trie.update_account(address, account.unwrap_or_default(), |path| {
             // Right pad the target with 0s.
             let mut padded_key = path.pack();
@@ -626,7 +609,6 @@
             // The subtree only contains the proof for a single target.
             proof.account_subtree.get(&path).cloned()
         })?;
->>>>>>> 973c66bc
     }
 
     trie.calculate_below_level(SPARSE_TRIE_INCREMENTAL_LEVEL);
