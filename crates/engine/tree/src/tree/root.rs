//! State root task related functionality.

use alloy_primitives::map::{HashMap, HashSet};
use alloy_rlp::Decodable;
use reth_provider::{
    providers::ConsistentDbView, BlockReader, DBProvider, DatabaseProviderFactory,
};
use reth_trie::{
    hashed_cursor::HashedPostStateCursorFactory,
    prefix_set::TriePrefixSetsMut,
    proof::{Proof, StorageProof},
    trie_cursor::InMemoryTrieCursorFactory,
    updates::{TrieUpdates, TrieUpdatesSorted},
    HashedPostState, HashedPostStateSorted, HashedStorage, LeafNode, MultiProof, Nibbles,
    TrieInput, TrieNode,
};
use reth_trie_common::proof::ProofNodes;
use reth_trie_db::{DatabaseHashedCursorFactory, DatabaseProof, DatabaseTrieCursorFactory};
use reth_trie_parallel::root::ParallelStateRootError;
use reth_trie_sparse::{SparseStateTrie, SparseStateTrieResult, SparseTrieError};
use revm_primitives::{keccak256, map::DefaultHashBuilder, EvmState, B256};
use std::{
    collections::BTreeMap,
    sync::{
        mpsc::{self, Receiver, Sender},
        Arc,
    },
    time::{Duration, Instant},
};
use tracing::{debug, error, trace};

/// The level below which the sparse trie hashes are calculated in [`update_sparse_trie`].
const SPARSE_TRIE_INCREMENTAL_LEVEL: usize = 2;

/// Result of the state root calculation
pub(crate) type StateRootResult = Result<(B256, TrieUpdates), ParallelStateRootError>;

/// Handle to a spawned state root task.
#[derive(Debug)]
pub(crate) struct StateRootHandle {
    /// Channel for receiving the final result.
    rx: mpsc::Receiver<StateRootResult>,
}

impl StateRootHandle {
    /// Creates a new handle from a receiver.
    pub(crate) const fn new(rx: mpsc::Receiver<StateRootResult>) -> Self {
        Self { rx }
    }

    /// Waits for the state root calculation to complete.
    pub(crate) fn wait_for_result(self) -> StateRootResult {
        self.rx.recv().expect("state root task was dropped without sending result")
    }
}

/// Common configuration for state root tasks
#[derive(Debug)]
pub(crate) struct StateRootConfig<Factory> {
    /// View over the state in the database.
    pub consistent_view: ConsistentDbView<Factory>,
    /// Latest trie input.
    pub input: Arc<TrieInput>,
}

/// Messages used internally by the state root task
#[derive(Debug)]
pub(crate) enum StateRootMessage {
    /// New state update from transaction execution
    StateUpdate(EvmState),
    /// Proof calculation completed for a specific state update
    ProofCalculated {
        /// The calculated proof
        proof: MultiProof,
        /// The state update that was used to calculate the proof
        state_update: HashedPostState,
        /// The index of this proof in the sequence of state updates
        sequence_number: u64,
    },
    /// State root calculation completed
    RootCalculated {
        /// The updated sparse trie
        trie: Box<SparseStateTrie>,
        /// Time taken to calculate the root
        elapsed: Duration,
    },
}

/// Handle to track proof calculation ordering
#[derive(Debug, Default)]
pub(crate) struct ProofSequencer {
    /// The next proof sequence number to be produced.
    next_sequence: u64,
    /// The next sequence number expected to be delivered.
    next_to_deliver: u64,
    /// Buffer for out-of-order proofs and corresponding state updates
    pending_proofs: BTreeMap<u64, (MultiProof, HashedPostState)>,
}

impl ProofSequencer {
    /// Creates a new proof sequencer
    pub(crate) fn new() -> Self {
        Self::default()
    }

    /// Gets the next sequence number and increments the counter
    pub(crate) fn next_sequence(&mut self) -> u64 {
        let seq = self.next_sequence;
        self.next_sequence += 1;
        seq
    }

    /// Adds a proof with the corresponding state update and returns all sequential proofs and state
    /// updates if we have a continuous sequence
    pub(crate) fn add_proof(
        &mut self,
        sequence: u64,
        proof: MultiProof,
        state_update: HashedPostState,
    ) -> Vec<(MultiProof, HashedPostState)> {
        if sequence >= self.next_to_deliver {
            self.pending_proofs.insert(sequence, (proof, state_update));
        }

        // return early if we don't have the next expected proof
        if !self.pending_proofs.contains_key(&self.next_to_deliver) {
            return Vec::new()
        }

        let mut consecutive_proofs = Vec::with_capacity(self.pending_proofs.len());
        let mut current_sequence = self.next_to_deliver;

        // keep collecting proofs and state updates as long as we have consecutive sequence numbers
        while let Some((proof, state_update)) = self.pending_proofs.remove(&current_sequence) {
            consecutive_proofs.push((proof, state_update));
            current_sequence += 1;

            // if we don't have the next number, stop collecting
            if !self.pending_proofs.contains_key(&current_sequence) {
                break;
            }
        }

        self.next_to_deliver += consecutive_proofs.len() as u64;

        consecutive_proofs
    }

    /// Returns true if we still have pending proofs
    pub(crate) fn has_pending(&self) -> bool {
        !self.pending_proofs.is_empty()
    }
}

/// Standalone task that receives a transaction state stream and updates relevant
/// data structures to calculate state root.
///
/// It is responsible of  initializing a blinded sparse trie and subscribe to
/// transaction state stream. As it receives transaction execution results, it
/// fetches the proofs for relevant accounts from the database and reveal them
/// to the tree.
/// Then it updates relevant leaves according to the result of the transaction.
#[derive(Debug)]
pub(crate) struct StateRootTask<Factory> {
    /// Task configuration.
    config: StateRootConfig<Factory>,
    /// Receiver for state root related messages.
    rx: Receiver<StateRootMessage>,
    /// Sender for state root related messages.
    tx: Sender<StateRootMessage>,
    /// Proof targets that have been already fetched.
    fetched_proof_targets: HashMap<B256, HashSet<B256>>,
    /// Proof sequencing handler.
    proof_sequencer: ProofSequencer,
    /// The sparse trie used for the state root calculation. If [`None`], then update is in
    /// progress.
    sparse_trie: Option<Box<SparseStateTrie>>,
    proof_nodes: Option<ProofNodes>,
}

#[allow(dead_code)]
impl<Factory> StateRootTask<Factory>
where
    Factory: DatabaseProviderFactory<Provider: BlockReader> + Clone + Send + Sync + 'static,
{
    /// Creates a new state root task with the unified message channel
    pub(crate) fn new(
        config: StateRootConfig<Factory>,
        tx: Sender<StateRootMessage>,
        rx: Receiver<StateRootMessage>,
        proof_nodes: Option<ProofNodes>,
    ) -> Self {
        Self {
            config,
            rx,
            tx,
            fetched_proof_targets: Default::default(),
            proof_sequencer: ProofSequencer::new(),
            sparse_trie: Some(Box::new(SparseStateTrie::default().with_updates(true))),
            proof_nodes,
        }
    }

    /// Spawns the state root task and returns a handle to await its result.
    pub(crate) fn spawn(self) -> StateRootHandle {
        let (tx, rx) = mpsc::sync_channel(1);
        std::thread::Builder::new()
            .name("State Root Task".to_string())
            .spawn(move || {
                debug!(target: "engine::tree", "Starting state root task");
                let result = self.run();
                let _ = tx.send(result);
            })
            .expect("failed to spawn state root thread");

        StateRootHandle::new(rx)
    }

    /// Handles state updates.
    ///
    /// Returns proof targets derived from the state update.
    fn on_state_update(
        view: ConsistentDbView<Factory>,
        input: Arc<TrieInput>,
        update: EvmState,
        fetched_proof_targets: &HashMap<B256, HashSet<B256>>,
        proof_sequence_number: u64,
        state_root_message_sender: Sender<StateRootMessage>,
    ) -> HashMap<B256, HashSet<B256>> {
        let mut hashed_state_update = HashedPostState::default();
        for (address, account) in update {
            if account.is_touched() {
                let hashed_address = keccak256(address);
                trace!(target: "engine::root", ?address, ?hashed_address, "Adding account to state update");

                let destroyed = account.is_selfdestructed();
                let info = if account.is_empty() { None } else { Some(account.info.into()) };
                hashed_state_update.accounts.insert(hashed_address, info);

                let mut changed_storage_iter = account
                    .storage
                    .into_iter()
                    .filter_map(|(slot, value)| {
                        value
                            .is_changed()
                            .then(|| (keccak256(B256::from(slot)), value.present_value))
                    })
                    .peekable();
                if destroyed || changed_storage_iter.peek().is_some() {
                    hashed_state_update.storages.insert(
                        hashed_address,
                        HashedStorage::from_iter(destroyed, changed_storage_iter),
                    );
                }
            }
        }

        let proof_targets = hashed_state_update
            .accounts
            .keys()
            .filter(|hashed_address| !fetched_proof_targets.contains_key(*hashed_address))
            .map(|hashed_address| (*hashed_address, HashSet::default()))
            .chain(hashed_state_update.storages.iter().map(|(hashed_address, storage)| {
                let fetched_storage_proof_targets = fetched_proof_targets.get(hashed_address);
                (
                    *hashed_address,
                    storage
                        .storage
                        .keys()
                        .filter(|slot| {
                            !fetched_storage_proof_targets
                                .is_some_and(|targets| targets.contains(*slot))
                        })
                        .copied()
                        .collect(),
                )
            }))
            .collect::<HashMap<_, HashSet<_>>>();

        // Dispatch proof gathering for this state update
        let targets = proof_targets.clone();
        rayon::spawn(move || {
            let provider = match view.provider_ro() {
                Ok(provider) => provider,
                Err(error) => {
                    error!(target: "engine::root", ?error, "Could not get provider");
                    return;
                }
            };

            // TODO: replace with parallel proof
            let result = Proof::overlay_multiproof(
                provider.tx_ref(),
                // TODO(alexey): this clone can be expensive, we should avoid it
                input.as_ref().clone(),
                targets,
            );
            match result {
                Ok(proof) => {
                    let _ = state_root_message_sender.send(StateRootMessage::ProofCalculated {
                        proof,
                        state_update: hashed_state_update,
                        sequence_number: proof_sequence_number,
                    });
                }
                Err(e) => {
                    error!(target: "engine::root", error = ?e, "Could not calculate multiproof");
                }
            }
        });

        proof_targets
    }

    /// Handler for new proof calculated, aggregates all the existing sequential proofs.
    fn on_proof(
        &mut self,
        sequence_number: u64,
        proof: MultiProof,
        state_update: HashedPostState,
    ) -> Option<(MultiProof, HashedPostState)> {
        let ready_proofs = self.proof_sequencer.add_proof(sequence_number, proof, state_update);

        if ready_proofs.is_empty() {
            None
        } else {
            // Merge all ready proofs and state updates
            ready_proofs.into_iter().reduce(|mut acc, (proof, state_update)| {
                acc.0.extend(proof);
                acc.1.extend(state_update);
                acc
            })
        }
    }

    /// Spawns root calculation with the current state and proofs.
    fn spawn_root_calculation(&mut self, state: HashedPostState, multiproof: MultiProof) {
        let Some(trie) = self.sparse_trie.take() else { return };

        trace!(
            target: "engine::root",
            account_proofs = multiproof.account_subtree.len(),
            storage_proofs = multiproof.storages.len(),
            "Spawning root calculation"
        );

        // TODO(alexey): store proof targets in `ProofSequecner` to avoid recomputing them
<<<<<<< HEAD
        let targets = get_proof_targets(&state, &HashMap::default());
        let provider_ro = self.config.consistent_view.provider_ro();
        let nodes_sorted = self.config.input.nodes.clone().into_sorted();
        let state_sorted = self.config.input.state.clone().into_sorted();
        let prefix_sets = self.config.input.prefix_sets.clone();
=======
        let targets = state
            .accounts
            .keys()
            .map(|hashed_address| (*hashed_address, HashSet::default()))
            .chain(state.storages.iter().map(|(hashed_address, storage)| {
                (*hashed_address, storage.storage.keys().copied().collect())
            }))
            .collect::<HashMap<_, HashSet<_>>>();
>>>>>>> 2398a00e

        let tx = self.tx.clone();
        rayon::spawn(move || {
            let Ok(provider_ro) = provider_ro else {
                error!(target: "engine::root", "Failed to get read-only provider for sparse trie update");
                return;
            };

            let result = update_sparse_trie::<Factory>(
                trie,
                multiproof,
                targets,
                state,
                provider_ro,
                nodes_sorted,
                state_sorted,
                prefix_sets,
            );
            match result {
                Ok((trie, elapsed)) => {
                    trace!(
                        target: "engine::root",
                        ?elapsed,
                        "Root calculation completed, sending result"
                    );
                    let _ = tx.send(StateRootMessage::RootCalculated { trie, elapsed });
                }
                Err(e) => {
                    error!(target: "engine::root", error = ?e, "Could not calculate state root");
                }
            }
        });
    }

    fn run(mut self) -> StateRootResult {
        let mut current_state_update = HashedPostState::default();
        let mut current_multiproof = MultiProof::default();
        let mut updates_received = 0;
        let mut proofs_processed = 0;
        let mut roots_calculated = 0;

        loop {
            match self.rx.recv() {
                Ok(message) => match message {
                    StateRootMessage::StateUpdate(update) => {
                        updates_received += 1;
                        trace!(
                            target: "engine::root",
                            len = update.len(),
                            total_updates = updates_received,
                            "Received new state update"
                        );
                        let targets = Self::on_state_update(
                            self.config.consistent_view.clone(),
                            self.config.input.clone(),
                            update,
                            &self.fetched_proof_targets,
                            self.proof_sequencer.next_sequence(),
                            self.tx.clone(),
                        );
                        for (address, slots) in targets {
                            self.fetched_proof_targets.entry(address).or_default().extend(slots)
                        }
                    }
                    StateRootMessage::ProofCalculated { proof, state_update, sequence_number } => {
                        proofs_processed += 1;
                        trace!(
                            target: "engine::root",
                            sequence = sequence_number,
                            total_proofs = proofs_processed,
                            "Processing calculated proof"
                        );

                        trace!(target: "engine::root", ?proof, "Proof calculated");

                        if let Some((combined_proof, combined_state_update)) =
                            self.on_proof(sequence_number, proof, state_update)
                        {
                            if self.sparse_trie.is_none() {
                                current_multiproof.extend(combined_proof);
                                current_state_update.extend(combined_state_update);
                            } else {
                                self.spawn_root_calculation(combined_state_update, combined_proof);
                            }
                        }
                    }
                    StateRootMessage::RootCalculated { trie, elapsed } => {
                        roots_calculated += 1;
                        trace!(
                            target: "engine::root",
                            ?elapsed,
                            roots_calculated,
                            proofs = proofs_processed,
                            updates = updates_received,
                            "Computed intermediate root"
                        );
                        self.sparse_trie = Some(trie);

                        let has_new_proofs = !current_multiproof.account_subtree.is_empty() ||
                            !current_multiproof.storages.is_empty();
                        let all_proofs_received = proofs_processed >= updates_received;
                        let no_pending = !self.proof_sequencer.has_pending();

                        trace!(
                            target: "engine::root",
                            has_new_proofs,
                            all_proofs_received,
                            no_pending,
                            "State check"
                        );

                        // only spawn new calculation if we have accumulated new proofs
                        if has_new_proofs {
                            trace!(
                                target: "engine::root",
                                account_proofs = current_multiproof.account_subtree.len(),
                                storage_proofs = current_multiproof.storages.len(),
                                "Spawning subsequent root calculation"
                            );
                            self.spawn_root_calculation(
                                std::mem::take(&mut current_state_update),
                                std::mem::take(&mut current_multiproof),
                            );
                        } else if all_proofs_received && no_pending {
                            debug!(
                                target: "engine::root",
                                total_updates = updates_received,
                                total_proofs = proofs_processed,
                                roots_calculated,
                                "All proofs processed, ending calculation"
                            );
                            let mut trie = self
                                .sparse_trie
                                .take()
                                .expect("sparse trie update should not be in progress");
                            let root = trie.root().expect("sparse trie should be revealed");
                            let trie_updates = trie
                                .take_trie_updates()
                                .expect("sparse trie should have updates retention enabled");

                            if let Some(proof_nodes) = self.proof_nodes.take() {
                                let mut account_prefix_sets = self
                                    .config
                                    .input
                                    .prefix_sets
                                    .account_prefix_set
                                    .clone()
                                    .freeze();
                                for (path, node) in proof_nodes.into_nodes_sorted() {
                                    let node = TrieNode::decode(&mut &node[..])
                                        .expect("invalid trie node");

                                    if let TrieNode::Leaf(LeafNode { key, value }) = node {
                                        let mut full = path.clone();
                                        full.extend_from_slice(&key);
                                        let prefix_set_contains =
                                            account_prefix_sets.contains(&full);
                                        trace!(target: "engine::root", ?full, ?prefix_set_contains, "Checking leaf node");
                                        if prefix_set_contains {
                                            let sparse_node = trie.get_leaf_value(&full);
                                            assert_eq!(
                                                sparse_node,
                                                Some(&value),
                                                "leaf value at path {path:?} does not match the proof"
                                            );
                                        }
                                    }
                                }
                            }

                            return Ok((root, trie_updates));
                        }
                    }
                },
                Err(_) => {
                    // this means our internal message channel is closed, which shouldn't happen
                    // in normal operation since we hold both ends
                    error!(
                        target: "engine::root",
                        "Internal message channel closed unexpectedly"
                    );
                    return Err(ParallelStateRootError::Other(
                        "Internal message channel closed unexpectedly".into(),
                    ));
                }
            }
        }
    }
}

/// Updates the sparse trie with the given proofs and state, and returns the updated trie and the
/// time it took.
fn update_sparse_trie<Factory: DatabaseProviderFactory>(
    mut trie: Box<SparseStateTrie>,
    multiproof: MultiProof,
    targets: HashMap<B256, HashSet<B256>>,
    state: HashedPostState,
    provider: Factory::Provider,
    input_nodes_sorted: TrieUpdatesSorted,
    input_state_sorted: HashedPostStateSorted,
    prefix_sets: TriePrefixSetsMut,
) -> SparseStateTrieResult<(Box<SparseStateTrie>, Duration)> {
    trace!(target: "engine::root::sparse", ?targets, ?multiproof, "Updating sparse trie");
    let started_at = Instant::now();

    // Reveal new accounts and storage slots.
    trie.reveal_multiproof(targets, multiproof)?;

    // Update storage slots with new values and calculate storage roots.
    for (address, storage) in state.storages {
        trace!(target: "engine::root::sparse", ?address, "Updating storage");
        let storage_trie = trie.storage_trie_mut(&address).ok_or(SparseTrieError::Blind)?;

        if storage.wiped {
            trace!(target: "engine::root::sparse", ?address, "Wiping storage");
            storage_trie.wipe();
        }

        for (slot, value) in storage.storage {
            let slot_nibbles = Nibbles::unpack(slot);
            if value.is_zero() {
                trace!(target: "engine::root::sparse", ?address, ?slot, "Removing storage slot");

                storage_trie.remove_leaf(&slot_nibbles, |path| {
                    // Right pad the target with 0s.
                    let mut padded_key = path.pack();
                    padded_key.resize(32, 0);
                    let mut targets = HashSet::with_hasher(DefaultHashBuilder::default());
                    targets.insert(B256::from_slice(&padded_key));

                    let storage_prefix_set =
                        prefix_sets.storage_prefix_sets.get(&address).cloned().unwrap_or_default();
                    let proof = StorageProof::new_hashed(
                        InMemoryTrieCursorFactory::new(
                            DatabaseTrieCursorFactory::new(provider.tx_ref()),
                            &input_nodes_sorted,
                        ),
                        HashedPostStateCursorFactory::new(
                            DatabaseHashedCursorFactory::new(provider.tx_ref()),
                            &input_state_sorted,
                        ),
                        address,
                    )
                    .with_prefix_set_mut(storage_prefix_set)
                    .storage_multiproof(targets)
                    .unwrap();

                    // The subtree only contains the proof for a single target.
                    proof.subtree.get(&path).cloned()
                })?;
            } else {
                trace!(target: "engine::root::sparse", ?address, ?slot, "Updating storage slot");
                storage_trie
                    .update_leaf(slot_nibbles, alloy_rlp::encode_fixed_size(&value).to_vec())?;
            }
        }

        storage_trie.root();
    }

    // Update accounts with new values
    for (address, account) in state.accounts {
        trace!(target: "engine::root::sparse", ?address, "Updating account");
        trie.update_account(address, account.unwrap_or_default(), |path| {
            // Right pad the target with 0s.
            let mut padded_key = path.pack();
            padded_key.resize(32, 0);
            let mut targets = HashMap::with_hasher(DefaultHashBuilder::default());
            targets.insert(
                B256::from_slice(&padded_key),
                HashSet::with_hasher(DefaultHashBuilder::default()),
            );
            let proof = Proof::new(
                InMemoryTrieCursorFactory::new(
                    DatabaseTrieCursorFactory::new(provider.tx_ref()),
                    &input_nodes_sorted,
                ),
                HashedPostStateCursorFactory::new(
                    DatabaseHashedCursorFactory::new(provider.tx_ref()),
                    &input_state_sorted,
                ),
            )
            .with_prefix_sets_mut(prefix_sets.clone())
            .multiproof(targets)
            .unwrap();

            // The subtree only contains the proof for a single target.
            proof.account_subtree.get(&path).cloned()
        })?;
    }

    trie.calculate_below_level(SPARSE_TRIE_INCREMENTAL_LEVEL);
    let elapsed = started_at.elapsed();

    Ok((trie, elapsed))
}

#[cfg(test)]
mod tests {
    use super::*;
    use reth_primitives::{Account as RethAccount, StorageEntry};
    use reth_provider::{
        providers::ConsistentDbView, test_utils::create_test_provider_factory, HashingWriter,
    };
    use reth_testing_utils::generators::{self, Rng};
    use reth_trie::{test_utils::state_root, TrieInput};
    use revm_primitives::{
        Account as RevmAccount, AccountInfo, AccountStatus, Address, EvmState, EvmStorageSlot,
        HashMap, B256, KECCAK_EMPTY, U256,
    };
    use std::sync::Arc;

    fn convert_revm_to_reth_account(revm_account: &RevmAccount) -> RethAccount {
        RethAccount {
            balance: revm_account.info.balance,
            nonce: revm_account.info.nonce,
            bytecode_hash: if revm_account.info.code_hash == KECCAK_EMPTY {
                None
            } else {
                Some(revm_account.info.code_hash)
            },
        }
    }

    fn create_mock_state_updates(num_accounts: usize, updates_per_account: usize) -> Vec<EvmState> {
        let mut rng = generators::rng();
        let all_addresses: Vec<Address> = (0..num_accounts).map(|_| rng.gen()).collect();
        let mut updates = Vec::new();

        for _ in 0..updates_per_account {
            let num_accounts_in_update = rng.gen_range(1..=num_accounts);
            let mut state_update = EvmState::default();

            let selected_addresses = &all_addresses[0..num_accounts_in_update];

            for &address in selected_addresses {
                let mut storage = HashMap::default();
                if rng.gen_bool(0.7) {
                    for _ in 0..rng.gen_range(1..10) {
                        let slot = U256::from(rng.gen::<u64>());
                        storage.insert(
                            slot,
                            EvmStorageSlot::new_changed(U256::ZERO, U256::from(rng.gen::<u64>())),
                        );
                    }
                }

                let account = RevmAccount {
                    info: AccountInfo {
                        balance: U256::from(rng.gen::<u64>()),
                        nonce: rng.gen::<u64>(),
                        code_hash: KECCAK_EMPTY,
                        code: Some(Default::default()),
                    },
                    storage,
                    status: AccountStatus::Touched,
                };

                state_update.insert(address, account);
            }

            updates.push(state_update);
        }

        updates
    }

    #[test]
    fn test_state_root_task() {
        reth_tracing::init_test_tracing();

        let factory = create_test_provider_factory();
        let (tx, rx) = std::sync::mpsc::channel();

        let state_updates = create_mock_state_updates(10, 10);
        let mut hashed_state = HashedPostState::default();
        let mut accumulated_state: HashMap<Address, (RethAccount, HashMap<B256, U256>)> =
            HashMap::default();

        {
            let provider_rw = factory.provider_rw().expect("failed to get provider");

            for update in &state_updates {
                let account_updates = update.iter().map(|(address, account)| {
                    (*address, Some(convert_revm_to_reth_account(account)))
                });
                provider_rw
                    .insert_account_for_hashing(account_updates)
                    .expect("failed to insert accounts");

                let storage_updates = update.iter().map(|(address, account)| {
                    let storage_entries = account.storage.iter().map(|(slot, value)| {
                        StorageEntry { key: B256::from(*slot), value: value.present_value }
                    });
                    (*address, storage_entries)
                });
                provider_rw
                    .insert_storage_for_hashing(storage_updates)
                    .expect("failed to insert storage");
            }
            provider_rw.commit().expect("failed to commit changes");
        }

        for update in &state_updates {
            for (address, account) in update {
                let hashed_address = keccak256(*address);

                if account.is_touched() {
                    let destroyed = account.is_selfdestructed();
                    hashed_state.accounts.insert(
                        hashed_address,
                        if destroyed || account.is_empty() {
                            None
                        } else {
                            Some(account.info.clone().into())
                        },
                    );

                    if destroyed || !account.storage.is_empty() {
                        let storage = account
                            .storage
                            .iter()
                            .filter(|&(_slot, value)| (!destroyed && value.is_changed()))
                            .map(|(slot, value)| {
                                (keccak256(B256::from(*slot)), value.present_value)
                            });
                        hashed_state
                            .storages
                            .insert(hashed_address, HashedStorage::from_iter(destroyed, storage));
                    }
                }

                let storage: HashMap<B256, U256> = account
                    .storage
                    .iter()
                    .map(|(k, v)| (B256::from(*k), v.present_value))
                    .collect();

                let entry = accumulated_state.entry(*address).or_default();
                entry.0 = convert_revm_to_reth_account(account);
                entry.1.extend(storage);
            }
        }

        let config = StateRootConfig {
            consistent_view: ConsistentDbView::new(factory, None),
            input: Arc::new(TrieInput::from_state(hashed_state)),
        };
        let task = StateRootTask::new(config, tx.clone(), rx, None);
        let handle = task.spawn();

        for update in state_updates {
            tx.send(StateRootMessage::StateUpdate(update)).expect("failed to send state");
        }
        drop(tx);

        let (root_from_task, _) = handle.wait_for_result().expect("task failed");
        let root_from_base = state_root(accumulated_state);

        assert_eq!(
            root_from_task, root_from_base,
            "State root mismatch: task={root_from_task:?}, base={root_from_base:?}"
        );
    }

    #[test]
    fn test_add_proof_in_sequence() {
        let mut sequencer = ProofSequencer::new();
        let proof1 = MultiProof::default();
        let proof2 = MultiProof::default();
        sequencer.next_sequence = 2;

        let ready = sequencer.add_proof(0, proof1, HashedPostState::default());
        assert_eq!(ready.len(), 1);
        assert!(!sequencer.has_pending());

        let ready = sequencer.add_proof(1, proof2, HashedPostState::default());
        assert_eq!(ready.len(), 1);
        assert!(!sequencer.has_pending());
    }

    #[test]
    fn test_add_proof_out_of_order() {
        let mut sequencer = ProofSequencer::new();
        let proof1 = MultiProof::default();
        let proof2 = MultiProof::default();
        let proof3 = MultiProof::default();
        sequencer.next_sequence = 3;

        let ready = sequencer.add_proof(2, proof3, HashedPostState::default());
        assert_eq!(ready.len(), 0);
        assert!(sequencer.has_pending());

        let ready = sequencer.add_proof(0, proof1, HashedPostState::default());
        assert_eq!(ready.len(), 1);
        assert!(sequencer.has_pending());

        let ready = sequencer.add_proof(1, proof2, HashedPostState::default());
        assert_eq!(ready.len(), 2);
        assert!(!sequencer.has_pending());
    }

    #[test]
    fn test_add_proof_with_gaps() {
        let mut sequencer = ProofSequencer::new();
        let proof1 = MultiProof::default();
        let proof3 = MultiProof::default();
        sequencer.next_sequence = 3;

        let ready = sequencer.add_proof(0, proof1, HashedPostState::default());
        assert_eq!(ready.len(), 1);

        let ready = sequencer.add_proof(2, proof3, HashedPostState::default());
        assert_eq!(ready.len(), 0);
        assert!(sequencer.has_pending());
    }

    #[test]
    fn test_add_proof_duplicate_sequence() {
        let mut sequencer = ProofSequencer::new();
        let proof1 = MultiProof::default();
        let proof2 = MultiProof::default();

        let ready = sequencer.add_proof(0, proof1, HashedPostState::default());
        assert_eq!(ready.len(), 1);

        let ready = sequencer.add_proof(0, proof2, HashedPostState::default());
        assert_eq!(ready.len(), 0);
        assert!(!sequencer.has_pending());
    }

    #[test]
    fn test_add_proof_batch_processing() {
        let mut sequencer = ProofSequencer::new();
        let proofs: Vec<_> = (0..5).map(|_| MultiProof::default()).collect();
        sequencer.next_sequence = 5;

        sequencer.add_proof(4, proofs[4].clone(), HashedPostState::default());
        sequencer.add_proof(2, proofs[2].clone(), HashedPostState::default());
        sequencer.add_proof(1, proofs[1].clone(), HashedPostState::default());
        sequencer.add_proof(3, proofs[3].clone(), HashedPostState::default());

        let ready = sequencer.add_proof(0, proofs[0].clone(), HashedPostState::default());
        assert_eq!(ready.len(), 5);
        assert!(!sequencer.has_pending());
    }
}<|MERGE_RESOLUTION|>--- conflicted
+++ resolved
@@ -345,13 +345,6 @@
         );
 
         // TODO(alexey): store proof targets in `ProofSequecner` to avoid recomputing them
-<<<<<<< HEAD
-        let targets = get_proof_targets(&state, &HashMap::default());
-        let provider_ro = self.config.consistent_view.provider_ro();
-        let nodes_sorted = self.config.input.nodes.clone().into_sorted();
-        let state_sorted = self.config.input.state.clone().into_sorted();
-        let prefix_sets = self.config.input.prefix_sets.clone();
-=======
         let targets = state
             .accounts
             .keys()
@@ -360,7 +353,10 @@
                 (*hashed_address, storage.storage.keys().copied().collect())
             }))
             .collect::<HashMap<_, HashSet<_>>>();
->>>>>>> 2398a00e
+        let provider_ro = self.config.consistent_view.provider_ro();
+        let nodes_sorted = self.config.input.nodes.clone().into_sorted();
+        let state_sorted = self.config.input.state.clone().into_sorted();
+        let prefix_sets = self.config.input.prefix_sets.clone();
 
         let tx = self.tx.clone();
         rayon::spawn(move || {
