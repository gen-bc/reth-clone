--- conflicted
+++ resolved
@@ -51,10 +51,7 @@
     ExecutionOutcome, HashedPostStateProvider, ProviderError, StateCommitmentProvider,
     StateProviderBox, StateProviderFactory, StateReader, StateRootProvider, TransactionVariant,
 };
-<<<<<<< HEAD
-=======
-use reth_revm::{cancelled::ManualCancel, database::StateProviderDatabase};
->>>>>>> 49b6ae0d
+use reth_revm::{cancelled::ManualCancel, StateProviderDatabase};
 use reth_stages_api::ControlFlow;
 use reth_trie::{
     trie_cursor::InMemoryTrieCursorFactory, updates::TrieUpdates, HashedPostState,
@@ -2365,20 +2362,6 @@
             return Err(e.into())
         }
 
-<<<<<<< HEAD
-        // Use cached state provider before executing, this does nothing currently, will be used in
-        // prewarming
-        let caches = ProviderCacheBuilder::default().build_caches();
-        let cache_metrics = CachedStateMetrics::zeroed();
-        let state_provider =
-            CachedStateProvider::new_with_caches(state_provider, caches, cache_metrics);
-
-        trace!(target: "engine::tree", block=?block_num_hash, "Executing block");
-
-        let executor = self.executor_provider.executor(&state_provider);
-
-=======
->>>>>>> 49b6ae0d
         let sealed_block = Arc::new(block.clone_sealed_block());
 
         // We only run the parallel state root if we are currently persisting blocks that are all
@@ -2475,7 +2458,7 @@
         }
         trace!(target: "engine::tree", block=?block_num_hash, "Executing block");
 
-        let executor = self.executor_provider.executor(StateProviderDatabase::new(&state_provider));
+        let executor = self.executor_provider.executor(&state_provider);
         let execution_start = Instant::now();
         let output = self.metrics.executor.execute_metered(executor, &block, state_hook)?;
         let execution_time = execution_start.elapsed();
