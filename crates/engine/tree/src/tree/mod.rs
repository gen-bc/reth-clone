--- conflicted
+++ resolved
@@ -2223,7 +2223,6 @@
 
         let exec_time = Instant::now();
 
-<<<<<<< HEAD
         let (state_root_tx, state_root_rx) = std::sync::mpsc::channel();
 
         let consistent_view = ConsistentDbView::new_with_latest_tip(self.provider.clone())?;
@@ -2235,20 +2234,15 @@
         let state_root_task =
             StateRootTask::new(state_root_config, state_root_tx.clone(), state_root_rx);
         let state_root_handle = state_root_task.spawn();
-        let state_hook = move |state: &EvmState| {
+        let state_hook = move |state: &EvmState, is_final| {
             trace!(
                 target: "engine::tree",
                 len = state.len(),
                 "Sending new state update"
             );
-            let _ = state_root_tx.send(StateRootMessage::StateUpdate(state.clone()));
+            let _ = state_root_tx
+                .send(StateRootMessage::StateUpdate { state: state.clone(), is_final });
         };
-
-=======
-        // TODO: create StateRootTask with the receiving end of a channel and
-        // pass the sending end of the channel to the state hook.
-        let noop_state_hook = |_state: &EvmState, _is_final: bool| {};
->>>>>>> cbfce48c
         let output = self.metrics.executor.execute_metered(
             executor,
             (&block, U256::MAX).into(),
