--- conflicted
+++ resolved
@@ -20,11 +20,7 @@
     PayloadValidationError,
 };
 use block_buffer::BlockBuffer;
-<<<<<<< HEAD
-use cached_state::ProviderCaches;
-=======
-use cached_state::SavedCache;
->>>>>>> 628ac03c
+use cached_state::{ProviderCaches, SavedCache};
 use error::{InsertBlockError, InsertBlockErrorKind, InsertBlockFatalError};
 use persistence_state::CurrentPersistenceAction;
 use reth_chain_state::{
@@ -74,7 +70,7 @@
     fmt::Debug,
     ops::Bound,
     sync::{
-        atomic::{AtomicBool, AtomicUsize},
+        atomic::AtomicBool,
         mpsc::{Receiver, RecvError, RecvTimeoutError, Sender},
         Arc, RwLock,
     },
@@ -2394,7 +2390,6 @@
             return Err(e.into())
         }
 
-<<<<<<< HEAD
         let sealed_block = Arc::new(block.clone_sealed_block());
 
         // We only run the parallel state root if we are currently persisting blocks that are all
@@ -2409,10 +2404,6 @@
 
         // Atomic bool for letting the prewarm tasks know when to stop
         let execution_finished = Arc::new(AtomicBool::new(false));
-
-        // Atomic usize for counting the number of prewarm tasks that have finished (necessary
-        // before we do state updates)
-        let finished_counter = Arc::new(AtomicUsize::new(0));
 
         let (state_root_handle, state_root_task_config, state_root_sender, state_hook) =
             if is_descendant_of_persisting_blocks && self.config.use_state_root_task() {
@@ -2441,16 +2432,6 @@
 
         // Use cached state provider before executing, used in execution after prewarming threads
         // complete
-        let caches = ProviderCacheBuilder::default().build_caches();
-        let cache_metrics = CachedStateMetrics::zeroed();
-        let state_provider = CachedStateProvider::new_with_caches(
-            state_provider,
-            caches.clone(),
-            cache_metrics.clone(),
-        );
-=======
-        // Use cached state provider before executing, this does nothing currently, will be used in
-        // prewarming
         let (caches, cache_metrics) =
             if let Some(cache) = self.take_latest_cache(block.parent_hash()) {
                 cache.split()
@@ -2458,9 +2439,11 @@
                 (ProviderCacheBuilder::default().build_caches(), CachedStateMetrics::zeroed())
             };
 
-        let state_provider =
-            CachedStateProvider::new_with_caches(state_provider, caches, cache_metrics);
->>>>>>> 628ac03c
+        let state_provider = CachedStateProvider::new_with_caches(
+            state_provider,
+            caches.clone(),
+            cache_metrics.clone(),
+        );
 
         info!(target: "engine::tree", "Spawning prewarm threads");
         let prewarm_start = Instant::now();
@@ -2475,7 +2458,7 @@
             let state_root_sender = state_root_sender.clone();
 
             let start = Instant::now();
-            let handle = self.prewarm_transaction(
+            self.prewarm_transaction(
                 block.header().clone(),
                 tx.clone(),
                 *sender,
@@ -2584,19 +2567,17 @@
         self.metrics.block_validation.record_state_root(&trie_output, root_elapsed.as_secs_f64());
         debug!(target: "engine::tree", ?root_elapsed, block=?block_num_hash, "Calculated state root");
 
-<<<<<<< HEAD
         // we have to wait for all prewarm tasks to finish before we can update the state
         let cache_lock_wait_start = Instant::now();
         drop(cache_lock.write().unwrap());
         let cache_lock_wait_elapsed = cache_lock_wait_start.elapsed();
         debug!(target: "engine::tree", ?cache_lock_wait_elapsed, block=?block_num_hash, "Acquired cache lock");
-=======
+
         // apply state updates to cache and save it
         let Ok(saved_cache) = state_provider.save_cache(sealed_block.hash(), &output.state) else {
             todo!("error bubbling for save_cache errors")
         };
         self.most_recent_cache = Some(saved_cache);
->>>>>>> 628ac03c
 
         let executed: ExecutedBlockWithTrieUpdates<N> = ExecutedBlockWithTrieUpdates {
             block: ExecutedBlock {
