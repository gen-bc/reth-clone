use crate::{
    database::RevmDatabase,
    env::{fill_cfg_and_block_env, fill_tx_env},
    eth_dao_fork::{DAO_HARDFORK_BENEFICIARY, DAO_HARDKFORK_ACCOUNTS},
    into_reth_log,
    stack::{InspectorStack, InspectorStackConfig},
    state_change::{apply_pre_block_call, post_block_balance_increments},
};
use reth_interfaces::{
    executor::{BlockExecutionError, BlockValidationError},
    Error,
};
use reth_primitives::{
    Address, Block, BlockNumber, Bloom, ChainSpec, Hardfork, Header, PruneMode, PruneModes,
    PrunePartError, Receipt, ReceiptWithBloom, TransactionSigned, H256, MINIMUM_PRUNING_DISTANCE,
    U256,
};
use reth_provider::{
    change::BundleStateWithReceipts, BlockExecutor, BlockExecutorStats, PrunableBlockExecutor,
    StateProvider,
};
use revm::{
    db::{states::bundle_state::BundleRetention, StateDBBox},
    primitives::ResultAndState,
    DatabaseCommit, State, EVM,
};
use std::{collections::HashMap, sync::Arc, time::Instant};
use tracing::{debug, trace};

/// Main block executor
pub struct EVMProcessor<'a> {
    /// The configured chain-spec
    chain_spec: Arc<ChainSpec>,
    evm: EVM<StateDBBox<'a, Error>>,
    stack: InspectorStack,
    /// The collection of receipts.
    /// Outer vector stores receipts for each block sequentially.
    /// Inner [HashMap] stores receipts indexed by transaction index.
    /// The map is used as receipts might be pruned.
    receipts: Vec<HashMap<usize, Receipt>>,
    /// First block will be initialized to ZERO
    /// and be set to the block number of first block executed.
    first_block: Option<BlockNumber>,
    /// The maximum known block.
    tip: Option<BlockNumber>,
    /// Pruning configuration.
    prune_modes: PruneModes,
    /// Memoized address pruning filter.
    /// Empty implies that there is going to be addresses to include in the filter in a future
    /// block. None means there isn't any kind of configuration.
    pruning_address_filter: Option<(u64, Vec<Address>)>,
    /// Execution stats
    stats: BlockExecutorStats,
}

impl<'a> EVMProcessor<'a> {
    /// Return chain spec.
    pub fn chain_spec(&self) -> &Arc<ChainSpec> {
        &self.chain_spec
    }

    /// Create new Processor wit given chain spec.
    pub fn new(chain_spec: Arc<ChainSpec>) -> Self {
        let evm = EVM::new();
        EVMProcessor {
            chain_spec,
            evm,
            stack: InspectorStack::new(InspectorStackConfig::default()),
            receipts: Vec::new(),
            first_block: None,
            tip: None,
            prune_modes: PruneModes::none(),
            pruning_address_filter: None,
            stats: BlockExecutorStats::default(),
        }
    }

    /// Creates a new executor from the given chain spec and database.
    pub fn new_with_db<DB: StateProvider + 'a>(
        chain_spec: Arc<ChainSpec>,
        db: RevmDatabase<DB>,
    ) -> Self {
        let state = State::builder()
            .with_database_boxed(Box::new(db))
            .with_bundle_update()
            .without_state_clear()
            .build();
        EVMProcessor::new_with_state(chain_spec, state)
    }

    /// Create new EVM processor with a given revm state.
    pub fn new_with_state(chain_spec: Arc<ChainSpec>, revm_state: StateDBBox<'a, Error>) -> Self {
        let mut evm = EVM::new();
        evm.database(revm_state);
        EVMProcessor {
            chain_spec,
            evm,
            stack: InspectorStack::new(InspectorStackConfig::default()),
            receipts: Vec::new(),
            first_block: None,
            tip: None,
            prune_modes: PruneModes::none(),
            pruning_address_filter: None,
            stats: BlockExecutorStats::default(),
        }
    }

    /// Configures the executor with the given inspectors.
    pub fn set_stack(&mut self, stack: InspectorStack) {
        self.stack = stack;
    }

    /// Gives a reference to the database
    pub fn db(&mut self) -> &mut StateDBBox<'a, Error> {
        self.evm.db().expect("db to not be moved")
    }

    fn recover_senders(
        &mut self,
        body: &[TransactionSigned],
        senders: Option<Vec<Address>>,
    ) -> Result<Vec<Address>, BlockExecutionError> {
        if let Some(senders) = senders {
            if body.len() == senders.len() {
                Ok(senders)
            } else {
                Err(BlockValidationError::SenderRecoveryError.into())
            }
        } else {
            let time = Instant::now();
            let ret = TransactionSigned::recover_signers(body, body.len())
                .ok_or(BlockValidationError::SenderRecoveryError.into());
            self.stats.sender_recovery_duration += time.elapsed();
            ret
        }
    }

    /// Initializes the config and block env.
    fn init_env(&mut self, header: &Header, total_difficulty: U256) {
        //set state clear flag
        self.evm.db.as_mut().unwrap().set_state_clear_flag(
            self.chain_spec.fork(Hardfork::SpuriousDragon).active_at_block(header.number),
        );

        fill_cfg_and_block_env(
            &mut self.evm.env.cfg,
            &mut self.evm.env.block,
            &self.chain_spec,
            header,
            total_difficulty,
        );
    }

    /// Applies the pre-block call to the EIP-4788 beacon block root contract.
    ///
    /// If cancun is not activated or the block is the genesis block, then this is a no-op, and no
    /// state changes are made.
    pub fn apply_pre_block_call(&mut self, block: &Block) -> Result<(), BlockExecutionError> {
        apply_pre_block_call(
            &self.chain_spec,
            block.timestamp,
            block.number,
            block.parent_beacon_block_root,
            &mut self.evm,
        )?;
        Ok(())
    }

    /// Post execution state change that include block reward, withdrawals and iregular DAO hardfork
    /// state change.
    pub fn post_execution_state_change(
        &mut self,
        block: &Block,
        total_difficulty: U256,
    ) -> Result<(), BlockExecutionError> {
        let mut balance_increments = post_block_balance_increments(
            &self.chain_spec,
            block.number,
            block.difficulty,
            block.beneficiary,
            block.timestamp,
            total_difficulty,
            &block.ommers,
            block.withdrawals.as_deref(),
        );

        // Irregular state change at Ethereum DAO hardfork
        if self.chain_spec.fork(Hardfork::Dao).transitions_at_block(block.number) {
            // drain balances from hardcoded addresses.
            let drained_balance: u128 = self
                .db()
                .drain_balances(DAO_HARDKFORK_ACCOUNTS)
                .map_err(|_| BlockValidationError::IncrementBalanceFailed)?
                .into_iter()
                .sum();

            // return balance to DAO beneficiary.
            *balance_increments.entry(DAO_HARDFORK_BENEFICIARY).or_default() += drained_balance;
        }
        // increment balances
        self.db()
            .increment_balances(balance_increments.into_iter().map(|(k, v)| (k, v)))
            .map_err(|_| BlockValidationError::IncrementBalanceFailed)?;

        Ok(())
    }

    /// Runs a single transaction in the configured environment and proceeds
    /// to return the result and state diff (without applying it).
    ///
    /// Assumes the rest of the block environment has been filled via `init_block_env`.
    pub fn transact(
        &mut self,
        transaction: &TransactionSigned,
        sender: Address,
    ) -> Result<ResultAndState, BlockExecutionError> {
        // Fill revm structure.
        fill_tx_env(&mut self.evm.env.tx, transaction, sender);

        let hash = transaction.hash();
        let out = if self.stack.should_inspect(&self.evm.env, hash) {
            // execution with inspector.
            let output = self.evm.inspect(&mut self.stack);
            tracing::trace!(
                target: "evm",
                ?hash, ?output, ?transaction, env = ?self.evm.env,
                "Executed transaction"
            );
            output
        } else {
            // main execution.
            self.evm.transact()
        };
        out.map_err(|e| BlockValidationError::EVM { hash, message: format!("{e:?}") }.into())
    }

    /// Runs the provided transactions and commits their state to the run-time database.
    ///
    /// The returned [BundleStateWithReceipts] can be used to persist the changes to disk, and
    /// contains the changes made by each transaction.
    ///
    /// The changes in [BundleStateWithReceipts] have a transition ID associated with them: there is
    /// one transition ID for each transaction (with the first executed tx having transition ID
    /// 0, and so on).
    ///
    /// The second returned value represents the total gas used by this block of transactions.
    pub fn execute_transactions(
        &mut self,
        block: &Block,
        total_difficulty: U256,
        senders: Option<Vec<Address>>,
<<<<<<< HEAD
    ) -> Result<u64, BlockExecutionError> {
        self.init_env(&block.header, total_difficulty);

=======
    ) -> Result<(Vec<Receipt>, u64), BlockExecutionError> {
>>>>>>> d0179318
        // perf: do not execute empty blocks
        if block.body.is_empty() {
            return Ok((Vec::new(), 0))
        }

        let senders = self.recover_senders(&block.body, senders)?;

        let mut cumulative_gas_used = 0;
        let mut receipts = Vec::with_capacity(block.body.len());
        for (transaction, sender) in block.body.iter().zip(senders) {
            let time = Instant::now();
            // The sum of the transaction’s gas limit, Tg, and the gas utilized in this block prior,
            // must be no greater than the block’s gasLimit.
            let block_available_gas = block.header.gas_limit - cumulative_gas_used;
            if transaction.gas_limit() > block_available_gas {
                return Err(BlockValidationError::TransactionGasLimitMoreThanAvailableBlockGas {
                    transaction_gas_limit: transaction.gas_limit(),
                    block_available_gas,
                }
                .into())
            }
            // Execute transaction.
            let ResultAndState { result, state } = self.transact(transaction, sender)?;
            trace!(
                target: "evm",
                ?transaction, ?result, ?state,
                "Executed transaction"
            );
            self.stats.execution_duration += time.elapsed();
            let time = Instant::now();

            self.db().commit(state);

            self.stats.apply_state_duration += time.elapsed();

            // append gas used
            cumulative_gas_used += result.gas_used();

            // Push transaction changeset and calculate header bloom filter for receipt.
            receipts.push(Receipt {
                tx_type: transaction.tx_type(),
                // Success flag was added in `EIP-658: Embedding transaction status code in
                // receipts`.
                success: result.is_success(),
                cumulative_gas_used,
                // convert to reth log
                logs: result.into_logs().into_iter().map(into_reth_log).collect(),
            });
        }

        Ok((receipts, cumulative_gas_used))
    }

    /// Execute the block, verify gas usage and apply post-block state changes.
    fn execute_inner(
        &mut self,
        block: &Block,
        total_difficulty: U256,
        senders: Option<Vec<Address>>,
<<<<<<< HEAD
    ) -> Result<(), BlockExecutionError> {
        self.init_env(&block.header, total_difficulty);
        self.apply_pre_block_call(block)?;
        let cumulative_gas_used = self.execute_transactions(block, total_difficulty, senders)?;
=======
    ) -> Result<Vec<Receipt>, BlockExecutionError> {
        let (receipts, cumulative_gas_used) =
            self.execute_transactions(block, total_difficulty, senders)?;
>>>>>>> d0179318

        // Check if gas used matches the value set in header.
        if block.gas_used != cumulative_gas_used {
            return Err(BlockValidationError::BlockGasUsed {
                got: cumulative_gas_used,
                expected: block.gas_used,
                receipts: self
                    .receipts
                    .last()
                    .map(|block_r| {
                        block_r
                            .values()
                            .enumerate()
                            .map(|(id, tx_r)| (id as u64, tx_r.cumulative_gas_used))
                            .collect()
                    })
                    .unwrap_or_default(),
            }
            .into())
        }
        let time = Instant::now();
        self.post_execution_state_change(block, total_difficulty)?;
        self.stats.apply_post_execution_changes_duration += time.elapsed();

        let time = Instant::now();
        let retention = if self.tip.map_or(true, |tip| {
            !self.prune_modes.should_prune_account_history(block.number, tip) &&
                !self.prune_modes.should_prune_storage_history(block.number, tip)
        }) {
            BundleRetention::Reverts
        } else {
            BundleRetention::PlainState
        };
        self.db().merge_transitions(retention);
        self.stats.merge_transitions_duration += time.elapsed();

        if self.first_block.is_none() {
            self.first_block = Some(block.number);
        }

        Ok(receipts)
    }

    /// Save receipts to the executor.
    pub fn save_receipts(&mut self, receipts: Vec<Receipt>) -> Result<(), BlockExecutionError> {
        // Index receipts by transaction index.
        let mut receipts = receipts.into_iter().enumerate().collect();
        // Prune receipts if necessary.
        self.prune_receipts(&mut receipts)?;
        // Save receipts.
        self.receipts.push(receipts);
        Ok(())
    }

    /// Prune receipts according to the pruning configuration.
    fn prune_receipts(
        &mut self,
        receipts: &mut HashMap<usize, Receipt>,
    ) -> Result<(), PrunePartError> {
        let (first_block, tip) = match self.first_block.zip(self.tip) {
            Some((block, tip)) => (block, tip),
            _ => return Ok(()),
        };

        let block_number = first_block + self.receipts.len() as u64;

        // Block receipts should not be retained
        if self.prune_modes.receipts == Some(PruneMode::Full) ||
                // [`PrunePart::Receipts`] takes priority over [`PrunePart::ContractLogs`]
                self.prune_modes.should_prune_receipts(block_number, tip)
        {
            receipts.clear();
            return Ok(())
        }

        // All receipts from the last 128 blocks are required for blockchain tree, even with
        // [`PrunePart::ContractLogs`].
        let prunable_receipts =
            PruneMode::Distance(MINIMUM_PRUNING_DISTANCE).should_prune(block_number, tip);
        if !prunable_receipts {
            return Ok(())
        }

        let contract_log_pruner = self.prune_modes.receipts_log_filter.group_by_block(tip, None)?;

        if !contract_log_pruner.is_empty() {
            let (prev_block, filter) = self.pruning_address_filter.get_or_insert((0, Vec::new()));
            for (_, addresses) in contract_log_pruner.range(*prev_block..=block_number) {
                filter.extend(addresses.iter().copied());
            }
        }

        receipts.retain(|_, receipt| {
            // If there is an address_filter, and it does not contain any of the
            // contract addresses, then remove this receipts
            if let Some((_, filter)) = &self.pruning_address_filter {
                if !receipt.logs.iter().any(|log| filter.contains(&log.address)) {
                    return false
                }
            }
            true
        });

        receipts.shrink_to_fit();

        Ok(())
    }
}

impl<'a> BlockExecutor for EVMProcessor<'a> {
    fn execute(
        &mut self,
        block: &Block,
        total_difficulty: U256,
        senders: Option<Vec<Address>>,
    ) -> Result<(), BlockExecutionError> {
        let receipts = self.execute_inner(block, total_difficulty, senders)?;
        self.save_receipts(receipts)
    }

    fn execute_and_verify_receipt(
        &mut self,
        block: &Block,
        total_difficulty: U256,
        senders: Option<Vec<Address>>,
    ) -> Result<(), BlockExecutionError> {
        // execute block
        let receipts = self.execute_inner(block, total_difficulty, senders)?;

        // TODO Before Byzantium, receipts contained state root that would mean that expensive
        // operation as hashing that is needed for state root got calculated in every
        // transaction This was replaced with is_success flag.
        // See more about EIP here: https://eips.ethereum.org/EIPS/eip-658
        if self.chain_spec.fork(Hardfork::Byzantium).active_at_block(block.header.number) {
            let time = Instant::now();
            if let Err(error) =
                verify_receipt(block.header.receipts_root, block.header.logs_bloom, receipts.iter())
            {
                debug!(target: "evm", ?error, ?receipts, "receipts verification failed");
                return Err(error)
            };
            self.stats.receipt_root_duration += time.elapsed();
        }

        self.save_receipts(receipts)
    }

    fn take_output_state(&mut self) -> BundleStateWithReceipts {
        let receipts = std::mem::take(&mut self.receipts);
        BundleStateWithReceipts::new(
            self.evm.db().unwrap().take_bundle(),
            receipts,
            self.first_block.unwrap_or_default(),
        )
    }

    fn stats(&self) -> BlockExecutorStats {
        self.stats.clone()
    }
}

impl<'a> PrunableBlockExecutor for EVMProcessor<'a> {
    fn set_tip(&mut self, tip: BlockNumber) {
        self.tip = Some(tip);
    }

    fn set_prune_modes(&mut self, prune_modes: PruneModes) {
        self.prune_modes = prune_modes;
    }
}

/// Verify receipts
pub fn verify_receipt<'a>(
    expected_receipts_root: H256,
    expected_logs_bloom: Bloom,
    receipts: impl Iterator<Item = &'a Receipt> + Clone,
) -> Result<(), BlockExecutionError> {
    // Check receipts root.
    let receipts_with_bloom = receipts.map(|r| r.clone().into()).collect::<Vec<ReceiptWithBloom>>();
    let receipts_root = reth_primitives::proofs::calculate_receipt_root(&receipts_with_bloom);
    if receipts_root != expected_receipts_root {
        return Err(BlockValidationError::ReceiptRootDiff {
            got: receipts_root,
            expected: expected_receipts_root,
        }
        .into())
    }

    // Create header log bloom.
    let logs_bloom = receipts_with_bloom.iter().fold(Bloom::zero(), |bloom, r| bloom | r.bloom);
    if logs_bloom != expected_logs_bloom {
        return Err(BlockValidationError::BloomLogDiff {
            expected: Box::new(expected_logs_bloom),
            got: Box::new(logs_bloom),
        }
        .into())
    }

    Ok(())
}

#[cfg(test)]
mod tests {
    use reth_primitives::{
        constants::BEACON_ROOTS_ADDRESS, keccak256, Account, Bytecode, Bytes, ChainSpecBuilder,
        ForkCondition, StorageKey, MAINNET,
    };
    use reth_provider::{AccountReader, BlockHashReader, StateRootProvider};
    use reth_revm_primitives::TransitionState;
    use revm::Database;
    use std::{collections::HashMap, str::FromStr};

    use super::*;

    /// Returns the beacon root contract code
    fn beacon_root_contract_code() -> Bytes {
        Bytes::from_str("0x3373fffffffffffffffffffffffffffffffffffffffe14604457602036146024575f5ffd5b620180005f350680545f35146037575f5ffd5b6201800001545f5260205ff35b6201800042064281555f359062018000015500").unwrap()
    }

    #[derive(Debug, Default, Clone, Eq, PartialEq)]
    struct StateProviderTest {
        accounts: HashMap<Address, (HashMap<StorageKey, U256>, Account)>,
        contracts: HashMap<H256, Bytecode>,
        block_hash: HashMap<u64, H256>,
    }

    impl StateProviderTest {
        /// Insert account.
        fn insert_account(
            &mut self,
            address: Address,
            mut account: Account,
            bytecode: Option<Bytes>,
            storage: HashMap<StorageKey, U256>,
        ) {
            if let Some(bytecode) = bytecode {
                let hash = keccak256(&bytecode);
                account.bytecode_hash = Some(hash);
                self.contracts.insert(hash, Bytecode::new_raw(bytecode.into()));
            }
            self.accounts.insert(address, (storage, account));
        }
    }

    impl AccountReader for StateProviderTest {
        fn basic_account(&self, address: Address) -> reth_interfaces::Result<Option<Account>> {
            let ret = Ok(self.accounts.get(&address).map(|(_, acc)| *acc));
            ret
        }
    }

    impl BlockHashReader for StateProviderTest {
        fn block_hash(&self, number: u64) -> reth_interfaces::Result<Option<H256>> {
            Ok(self.block_hash.get(&number).cloned())
        }

        fn canonical_hashes_range(
            &self,
            start: BlockNumber,
            end: BlockNumber,
        ) -> reth_interfaces::Result<Vec<H256>> {
            let range = start..end;
            Ok(self
                .block_hash
                .iter()
                .filter_map(|(block, hash)| range.contains(block).then_some(*hash))
                .collect())
        }
    }

    impl StateRootProvider for StateProviderTest {
        fn state_root(
            &self,
            _bundle_state: BundleStateWithReceipts,
        ) -> reth_interfaces::Result<H256> {
            todo!()
        }
    }

    impl StateProvider for StateProviderTest {
        fn storage(
            &self,
            account: Address,
            storage_key: reth_primitives::StorageKey,
        ) -> reth_interfaces::Result<Option<reth_primitives::StorageValue>> {
            Ok(self
                .accounts
                .get(&account)
                .and_then(|(storage, _)| storage.get(&storage_key).cloned()))
        }

        fn bytecode_by_hash(&self, code_hash: H256) -> reth_interfaces::Result<Option<Bytecode>> {
            Ok(self.contracts.get(&code_hash).cloned())
        }

        fn proof(
            &self,
            _address: Address,
            _keys: &[H256],
        ) -> reth_interfaces::Result<(Vec<Bytes>, H256, Vec<Vec<Bytes>>)> {
            todo!()
        }
    }

    #[test]
    fn eip_4788_non_genesis_call() {
        let mut header = Header { timestamp: 1, number: 1, ..Header::default() };

        let mut db = StateProviderTest::default();

        let beacon_root_contract_code = beacon_root_contract_code();

        let beacon_root_contract_account = Account {
            balance: U256::ZERO,
            bytecode_hash: Some(keccak256(beacon_root_contract_code.clone())),
            nonce: 1,
        };

        db.insert_account(
            BEACON_ROOTS_ADDRESS,
            beacon_root_contract_account,
            Some(beacon_root_contract_code),
            HashMap::new(),
        );

        let chain_spec = Arc::new(
            ChainSpecBuilder::from(&*MAINNET)
                .shanghai_activated()
                .with_fork(Hardfork::Cancun, ForkCondition::Timestamp(1))
                .build(),
        );

        // execute invalid header (no parent beacon block root)
        let mut executor = EVMProcessor::new_with_db(chain_spec, RevmDatabase::new(db));

        // attempt to execute a block without parent beacon block root, expect err
        let err = executor
            .execute_and_verify_receipt(
                &Block { header: header.clone(), body: vec![], ommers: vec![], withdrawals: None },
                U256::ZERO,
                None,
            )
            .expect_err(
                "Executing cancun block without parent beacon block root field should fail",
            );
        assert_eq!(
            err,
            BlockExecutionError::Validation(BlockValidationError::MissingParentBeaconBlockRoot)
        );

        // fix header, set a gas limit
        header.parent_beacon_block_root = Some(H256::from_low_u64_be(0x1337));

        // Now execute a block with the fixed header, ensure that it does not fail
        executor
            .execute(
                &Block { header: header.clone(), body: vec![], ommers: vec![], withdrawals: None },
                U256::ZERO,
                None,
            )
            .unwrap();

        // check the actual storage of the contract - it should be:
        // * The storage value at header.timestamp % HISTORY_BUFFER_LENGTH should be
        // header.timestamp
        // * The storage value at header.timestamp % HISTORY_BUFFER_LENGTH + HISTORY_BUFFER_LENGTH
        // should be parent_beacon_block_root
        let history_buffer_length = 98304u64;
        let timestamp_index = header.timestamp % history_buffer_length;
        let parent_beacon_block_root_index =
            timestamp_index % history_buffer_length + history_buffer_length;

        // get timestamp storage and compare
        let timestamp_storage =
            executor.db().storage(BEACON_ROOTS_ADDRESS, U256::from(timestamp_index)).unwrap();
        assert_eq!(timestamp_storage, U256::from(header.timestamp));

        // get parent beacon block root storage and compare
        let parent_beacon_block_root_storage = executor
            .db()
            .storage(BEACON_ROOTS_ADDRESS, U256::from(parent_beacon_block_root_index))
            .unwrap();
        assert_eq!(parent_beacon_block_root_storage, U256::from(0x1337));
    }

    #[test]
    fn eip_4788_no_code_cancun() {
        // This test ensures that we "silently fail" when cancun is active and there is no code at
        // BEACON_ROOTS_ADDRESS
        let header = Header {
            timestamp: 1,
            number: 1,
            parent_beacon_block_root: Some(H256::from_low_u64_be(0x1337)),
            ..Header::default()
        };

        let db = StateProviderTest::default();

        // DON'T deploy the contract at genesis
        let chain_spec = Arc::new(
            ChainSpecBuilder::from(&*MAINNET)
                .shanghai_activated()
                .with_fork(Hardfork::Cancun, ForkCondition::Timestamp(1))
                .build(),
        );

        let mut executor = EVMProcessor::new_with_db(chain_spec, RevmDatabase::new(db));

        // get the env
        // TODO: wait for https://github.com/bluealloy/revm/pull/689 to be merged
        // let previous_env = executor.evm.env.clone();

        // attempt to execute a block without parent beacon block root, expect err
        executor
            .execute_and_verify_receipt(
                &Block { header: header.clone(), body: vec![], ommers: vec![], withdrawals: None },
                U256::ZERO,
                None,
            )
            .expect(
                "Executing a block with no transactions while cancun is active should not fail",
            );

        // ensure that the env has not changed
        // assert_eq!(executor.evm.env, previous_env);
    }

    #[test]
    fn eip_4788_genesis_call() {
        let mut db = StateProviderTest::default();

        let beacon_root_contract_code = beacon_root_contract_code();

        let beacon_root_contract_account = Account {
            balance: U256::ZERO,
            bytecode_hash: Some(keccak256(beacon_root_contract_code.clone())),
            nonce: 1,
        };
        db.insert_account(
            BEACON_ROOTS_ADDRESS,
            beacon_root_contract_account,
            Some(beacon_root_contract_code),
            HashMap::new(),
        );

        // activate cancun at genesis
        let chain_spec = Arc::new(
            ChainSpecBuilder::from(&*MAINNET)
                .shanghai_activated()
                .with_fork(Hardfork::Cancun, ForkCondition::Timestamp(0))
                .build(),
        );

        let mut header = chain_spec.genesis_header();

        let mut executor = EVMProcessor::new_with_db(chain_spec, RevmDatabase::new(db));

        // attempt to execute the genesis block with non-zero parent beacon block root, expect err
        header.parent_beacon_block_root = Some(H256::from_low_u64_be(0x1337));
        let _err = executor
            .execute_and_verify_receipt(
                &Block { header: header.clone(), body: vec![], ommers: vec![], withdrawals: None },
                U256::ZERO,
                None,
            )
            .expect_err(
                "Executing genesis cancun block with non-zero parent beacon block root field should fail",
            );

        // fix header
        header.parent_beacon_block_root = Some(H256::zero());

        // now try to process the genesis block again, this time ensuring that a system contract
        // call does not occur
        executor
            .execute(
                &Block { header: header.clone(), body: vec![], ommers: vec![], withdrawals: None },
                U256::ZERO,
                None,
            )
            .unwrap();

        // there is no system contract call so there should be NO STORAGE CHANGES
        // this means we'll check the transition state
        let state = executor.evm.db().unwrap();
        let transition_state = state
            .transition_state
            .clone()
            .expect("the evm should be initialized with bundle updates");

        // assert that it is the default (empty) transition state
        assert_eq!(transition_state, TransitionState::default());
    }

    #[test]
    fn eip_4788_high_base_fee() {
        // This test ensures that if we have a base fee, then we don't return an error when the
        // system contract is called, due to the gas price being less than the base fee.
        let header = Header {
            timestamp: 1,
            number: 1,
            parent_beacon_block_root: Some(H256::from_low_u64_be(0x1337)),
            base_fee_per_gas: Some(u64::MAX),
            ..Header::default()
        };

        let mut db = StateProviderTest::default();

        let beacon_root_contract_code = beacon_root_contract_code();

        let beacon_root_contract_account = Account {
            balance: U256::ZERO,
            bytecode_hash: Some(keccak256(beacon_root_contract_code.clone())),
            nonce: 1,
        };

        db.insert_account(
            BEACON_ROOTS_ADDRESS,
            beacon_root_contract_account,
            Some(beacon_root_contract_code),
            HashMap::new(),
        );

        let chain_spec = Arc::new(
            ChainSpecBuilder::from(&*MAINNET)
                .shanghai_activated()
                .with_fork(Hardfork::Cancun, ForkCondition::Timestamp(1))
                .build(),
        );

        // execute header
        let mut executor = EVMProcessor::new_with_db(chain_spec, RevmDatabase::new(db));
        executor.init_env(&header, U256::ZERO);

        // ensure that the env is configured with a base fee
        assert_eq!(executor.evm.env.block.basefee, U256::from(u64::MAX));

        // Now execute a block with the fixed header, ensure that it does not fail
        executor
            .execute(
                &Block { header: header.clone(), body: vec![], ommers: vec![], withdrawals: None },
                U256::ZERO,
                None,
            )
            .unwrap();

        // check the actual storage of the contract - it should be:
        // * The storage value at header.timestamp % HISTORY_BUFFER_LENGTH should be
        // header.timestamp
        // * The storage value at header.timestamp % HISTORY_BUFFER_LENGTH + HISTORY_BUFFER_LENGTH
        // should be parent_beacon_block_root
        let history_buffer_length = 98304u64;
        let timestamp_index = header.timestamp % history_buffer_length;
        let parent_beacon_block_root_index =
            timestamp_index % history_buffer_length + history_buffer_length;

        // get timestamp storage and compare
        let timestamp_storage =
            executor.db().storage(BEACON_ROOTS_ADDRESS, U256::from(timestamp_index)).unwrap();
        assert_eq!(timestamp_storage, U256::from(header.timestamp));

        // get parent beacon block root storage and compare
        let parent_beacon_block_root_storage = executor
            .db()
            .storage(BEACON_ROOTS_ADDRESS, U256::from(parent_beacon_block_root_index))
            .unwrap();
        assert_eq!(parent_beacon_block_root_storage, U256::from(0x1337));
    }
}<|MERGE_RESOLUTION|>--- conflicted
+++ resolved
@@ -249,13 +249,8 @@
         block: &Block,
         total_difficulty: U256,
         senders: Option<Vec<Address>>,
-<<<<<<< HEAD
-    ) -> Result<u64, BlockExecutionError> {
+    ) -> Result<(Vec<Receipt>, u64), BlockExecutionError> {
         self.init_env(&block.header, total_difficulty);
-
-=======
-    ) -> Result<(Vec<Receipt>, u64), BlockExecutionError> {
->>>>>>> d0179318
         // perf: do not execute empty blocks
         if block.body.is_empty() {
             return Ok((Vec::new(), 0))
@@ -315,16 +310,11 @@
         block: &Block,
         total_difficulty: U256,
         senders: Option<Vec<Address>>,
-<<<<<<< HEAD
-    ) -> Result<(), BlockExecutionError> {
+    ) -> Result<Vec<Receipt>, BlockExecutionError> {
         self.init_env(&block.header, total_difficulty);
         self.apply_pre_block_call(block)?;
-        let cumulative_gas_used = self.execute_transactions(block, total_difficulty, senders)?;
-=======
-    ) -> Result<Vec<Receipt>, BlockExecutionError> {
         let (receipts, cumulative_gas_used) =
             self.execute_transactions(block, total_difficulty, senders)?;
->>>>>>> d0179318
 
         // Check if gas used matches the value set in header.
         if block.gas_used != cumulative_gas_used {
